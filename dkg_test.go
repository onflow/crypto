--- conflicted
+++ resolved
@@ -101,10 +101,6 @@
 	n := 4
 	var threshold int
 	// happy path, test multiple values of thresold
-<<<<<<< HEAD
-	var threshold int
-=======
->>>>>>> e2e4869d
 	for threshold = MinimumThreshold; threshold < n; threshold++ {
 		t.Run(fmt.Sprintf("JointFeldman_(n,t)=(%d,%d)", n, threshold), func(t *testing.T) {
 			dkgCommonTest(t, jointFeldman, n, threshold, happyPath)
@@ -239,23 +235,15 @@
 		for i := 0; i < r1; i++ {
 			processors[i].malicious = invalidComplaintBroadcast
 		}
-<<<<<<< HEAD
-		// the participant (r1) will send wrong shares and cause the 0..r1-1 leaders to send complaints
-		// this participant doesn't risk getting disqualified as the complaints against them
-		// are invalid and won't count. The participant doesn't even answer complaints.
-		processors[r1].malicious = invalidSharesComplainTrigger
-		t.Logf("%d participants will be disqualified\n", r1)
-=======
 		for i := r1; i < r1+r2; i++ {
 			processors[i].malicious = timeoutedComplaintBroadcast
 		}
 		// The participant (r1+r2) will send wrong shares and cause the 0..r1+r2-1 leaders to send complaints.
 		// This participant doesn't risk getting disqualified as the complaints against them
-		// are invalid and won't count.
+		// are invalid and won't count. The participant doesn't even answer the complaint.
 		processors[r1+r2].malicious = invalidSharesComplainTrigger
 		t.Logf("%d participants will be disqualified, %d other participants won't be disqualified.\n", r1, r2)
 
->>>>>>> e2e4869d
 	case invalidComplaintAnswer:
 		r1 = 1 + mrand.Intn(leaders-1) // participants with invalid complaint answers and will get disqualified.
 		// r1>= 1 to have at least one malicious leader, and r1<leadrers-1 to leave space for the complaint sender.
@@ -265,7 +253,6 @@
 			processors[i].malicious = invalidComplaintAnswerBroadcast
 		}
 		t.Logf("%d participants will be disqualified\n", r1)
-<<<<<<< HEAD
 	case duplicatedMessages:
 		// r1 = r2 = 0
 		// node 0 will send duplicated shares, verif vector and complaint to all nodes
@@ -273,8 +260,6 @@
 		// node 1 is a complaint trigger, it sents a wrong share to 0 to trigger a complaint.
 		// it also sends duplicated complaint answers.
 		processors[1].malicious = invalidSharesComplainTrigger
-=======
->>>>>>> e2e4869d
 
 	default:
 		panic("test case not supported")
@@ -504,36 +489,22 @@
 // This is a testing function
 // it simulates sending a message from one node to another
 func (proc *testDKGProcessor) PrivateSend(dest int, data []byte) {
-<<<<<<< HEAD
-	log.Debugf("%d sending to %d", proc.current, dest)
-	if proc.malicious == fewInvalidShares || proc.malicious == manyInvalidShares ||
-		proc.malicious == invalidSharesComplainTrigger || proc.malicious == invalidComplaintAnswerBroadcast ||
-		proc.malicious == duplicatedSendAndBroadcast {
-		proc.invalidShareSend(dest, data)
-		return
-	}
-	proc.honestSend(dest, data)
-=======
 	go func() {
 		log.Infof("%d sending to %d", proc.current, dest)
 		if proc.malicious == fewInvalidShares || proc.malicious == manyInvalidShares ||
-			proc.malicious == invalidSharesComplainTrigger || proc.malicious == invalidComplaintAnswerBroadcast {
+			proc.malicious == invalidSharesComplainTrigger || proc.malicious == invalidComplaintAnswerBroadcast ||
+			proc.malicious == duplicatedSendAndBroadcast {
 			proc.invalidShareSend(dest, data)
 			return
 		}
 		proc.honestSend(dest, data)
 	}()
->>>>>>> e2e4869d
 }
 
 // This is a testing function
 // it simulates sending a honest message from one node to another
 func (proc *testDKGProcessor) honestSend(dest int, data []byte) {
-<<<<<<< HEAD
-	gt.Logf("%d honestly sending to %d:\n%x\n", proc.current, dest, data)
-=======
 	gt.Logf("%d honestly sending to %d\n %x\n", proc.current, dest, data)
->>>>>>> e2e4869d
 	newMsg := &message{proc.current, proc.protocol, private, data}
 	proc.chans[dest] <- newMsg
 }
@@ -554,15 +525,11 @@
 		recipients = proc.current // equal to r1+r2, which causes all r1+r2 to complain
 	case invalidComplaintAnswerBroadcast:
 		recipients = 0 // treat this case separately as the complaint trigger is the node n-1
-<<<<<<< HEAD
-	} else if proc.malicious == duplicatedSendAndBroadcast {
+	case duplicatedSendAndBroadcast:
 		proc.honestSend(dest, data)
 		proc.honestSend(dest, data)
 		return
-	} else {
-=======
 	default:
->>>>>>> e2e4869d
 		panic("invalid share send not supported")
 	}
 
@@ -572,13 +539,8 @@
 		(proc.malicious == invalidComplaintAnswerBroadcast && dest == proc.dkg.Size()-1) {
 		// choose a random reason for an invalid share
 		coin := mrand.Intn(100)
-<<<<<<< HEAD
-		gt.Logf("%d maliciously sending to %d, coin is %d\n", proc.current, dest, coin%5)
-		switch coin % 5 {
-=======
 		gt.Logf("%d maliciously send to %d, coin is %d\n", proc.current, dest, coin%6)
 		switch coin % 6 {
->>>>>>> e2e4869d
 		case 0:
 			// value doesn't match the verification vector
 			newMsg.data[8]++
@@ -607,38 +569,11 @@
 		gt.Logf("turns out to be a honest send\n%x\n", data)
 		proc.chans[dest] <- newMsg
 	}
-<<<<<<< HEAD
-	//gt.Logf("%x\n", newMsg.data)
-	proc.chans[dest] <- newMsg
-=======
->>>>>>> e2e4869d
 }
 
 // This is a testing function
 // it simulates broadcasting a message from one node to all nodes
 func (proc *testDKGProcessor) Broadcast(data []byte) {
-<<<<<<< HEAD
-	log.Debugf("%d Broadcasting:", proc.current)
-
-	if data[0] == byte(feldmanVSSVerifVec) && proc.malicious == invalidVectorBroadcast {
-		proc.invalidVectorBroadcast(data)
-	} else if data[0] == byte(feldmanVSSComplaint) && proc.malicious == invalidComplaintBroadcast {
-		proc.invalidComplaintBroadcast(data)
-	} else if data[0] == byte(feldmanVSSComplaintAnswer) && proc.malicious == invalidComplaintAnswerBroadcast {
-		proc.invalidComplaintAnswerBroadcast(data)
-	} else if proc.malicious == duplicatedSendAndBroadcast ||
-		(data[0] == byte(feldmanVSSComplaintAnswer) && proc.malicious == invalidSharesComplainTrigger) {
-		// the complaint trigger also sends duplicated complaint answers
-		proc.honestBroadcast(data)
-		proc.honestBroadcast(data)
-	} else {
-		proc.honestBroadcast(data)
-	}
-}
-
-func (proc *testDKGProcessor) honestBroadcast(data []byte) {
-	gt.Logf("%d honestly broadcasting:\n%x\n", proc.current, data)
-=======
 	go func() {
 		log.Infof("%d Broadcasting:", proc.current)
 
@@ -649,6 +584,11 @@
 			proc.invalidComplaintBroadcast(data)
 		} else if data[0] == byte(feldmanVSSComplaintAnswer) && proc.malicious == invalidComplaintAnswerBroadcast {
 			proc.invalidComplaintAnswerBroadcast(data)
+		} else if proc.malicious == duplicatedSendAndBroadcast ||
+			(data[0] == byte(feldmanVSSComplaintAnswer) && proc.malicious == invalidSharesComplainTrigger) {
+			// the complaint trigger also sends duplicated complaint answers
+			proc.honestBroadcast(data)
+			proc.honestBroadcast(data)
 		} else {
 			proc.honestBroadcast(data)
 		}
@@ -657,7 +597,6 @@
 
 func (proc *testDKGProcessor) honestBroadcast(data []byte) {
 	gt.Logf("%d honest broadcast:\n%x\n", proc.current, data)
->>>>>>> e2e4869d
 	newMsg := &message{proc.current, proc.protocol, broadcast, data}
 	for i := 0; i < len(proc.chans); i++ {
 		if i != proc.current {
@@ -671,13 +610,8 @@
 
 	// choose a random reason of an invalid vector
 	coin := mrand.Intn(100)
-<<<<<<< HEAD
-	gt.Logf("%d malicious vector broadcast, coin is %d\n", proc.current, coin%4)
-	switch coin % 4 {
-=======
 	gt.Logf("%d malicious vector broadcast, coin is %d\n", proc.current, coin%5)
 	switch coin % 5 {
->>>>>>> e2e4869d
 	case 0:
 		// invalid point serialization
 		newMsg.data[1] = 0xFF
@@ -711,24 +645,6 @@
 func (proc *testDKGProcessor) invalidComplaintBroadcast(data []byte) {
 	newMsg := &message{proc.current, proc.protocol, broadcast, data}
 
-<<<<<<< HEAD
-	// choose a random reason for an invalid complaint
-	coin := mrand.Intn(100)
-	gt.Logf("malicious complaint broadcast, coin is %d\n", coin%2)
-	switch coin % 2 {
-	case 0:
-		// invalid complainee
-		newMsg.data[1] = byte(proc.dkg.Size() + 1)
-	case 1:
-		// invalid length
-		newMsg.data = make([]byte, complaintSize+5)
-		copy(newMsg.data, data)
-	}
-	//gt.Logf("%x\n", newMsg.data)
-	for i := 0; i < len(proc.chans); i++ {
-		if i != proc.current {
-			proc.chans[i] <- newMsg
-=======
 	if proc.malicious == invalidComplaintBroadcast {
 
 		// choose a random reason for an invalid complaint
@@ -748,7 +664,6 @@
 			if i != proc.current {
 				proc.chans[i] <- newMsg
 			}
->>>>>>> e2e4869d
 		}
 	} else if proc.malicious == timeoutedComplaintBroadcast {
 		gt.Logf("%d timeouted complaint broadcast\n", proc.current)
