//go:build cgo && !no_cgo
// +build cgo,!no_cgo

/*
 * Flow Crypto
 *
 * Copyright Flow Foundation.
 *
 * Licensed under the Apache License, Version 2.0 (the "License");
 * you may not use this file except in compliance with the License.
 * You may obtain a copy of the License at
 *
 *   http://www.apache.org/licenses/LICENSE-2.0
 *
 * Unless required by applicable law or agreed to in writing, software
 * distributed under the License is distributed on an "AS IS" BASIS,
 * WITHOUT WARRANTIES OR CONDITIONS OF ANY KIND, either express or implied.
 * See the License for the specific language governing permissions and
 * limitations under the License.
 */

package crypto

// #include "bls_thresholdsign_include.h"
import "C"

import (
	"fmt"
	"sync"

	"github.com/onflow/crypto/hash"
	"github.com/onflow/crypto/sign"
)

// BLS-based threshold signature is an implementation of
// a threshold signature scheme using BLS signatures
// on the BLS 12-381 curve.
// The BLS settings are the same as in the signature
// scheme defined in the package.
//
// The package provides two ways to use BLS-based threshold signature:
// - a stateful api where an object holds all information
//  of the protocol, implementing [ThresholdSignatureInspector]
//  and [ThresholdSignatureParticipant]. This is the recommended safe way
//  to guarantee correctness and reduce potential integration vulnerabilities.
// - stateless api with signature reconstruction. Verifying and storing
//  the message as well as the signature shares have to be managed by
//  the upper layer outside of the package.

// blsThresholdSignatureParticipant implements ThresholdSignatureParticipant
// based on the BLS signature scheme
type blsThresholdSignatureParticipant struct {
	// embed the follower
	*blsThresholdSignatureInspector
	// the index of the current participant
	myIndex int
	// the current participant private key (a threshold KG output)
	myPrivateKey sign.PrivateKey
}

var _ ThresholdSignatureParticipant = (*blsThresholdSignatureParticipant)(nil)

// blsThresholdSignatureInspector implements ThresholdSignatureInspector
// based on the BLS signature scheme
type blsThresholdSignatureInspector struct {
	// size `n` of the group
	size int
	// the threshold `t` of the scheme where `t+1` shares are
	// required to reconstruct a signature
	threshold int
	// the group public key (a threshold KG output)
	groupPublicKey sign.PublicKey
	// the group public key shares (a threshold KG output)
	publicKeyShares []sign.PublicKey
	// the hasher to be used for all signatures
	hasher hash.Hasher
	// the message to be signed. Signature shares and the threshold signature
	// are verified against this message
	message []byte
	// the valid signature shares collected from other participants
	shares map[index]sign.Signature
	// the threshold group signature.
	// It is equal to nil if the collected shares are less than `t+1`.
	thresholdSignature sign.Signature
	// lock for atomic operations
	lock sync.RWMutex
}

var _ ThresholdSignatureInspector = (*blsThresholdSignatureInspector)(nil)

// NewBLSThresholdSignatureParticipant creates a new instance of a protocol participant using BLS.
// A participant is able to follow the protocol as well as contribute to the threshold signing.
// It implements the [ThresholdSignatureParticipant] interface.
//
// A new instance is needed for each set of public keys and message.
// If the key set or message change, a new structure needs to be instantiated.
// The `n` participants are identified using their public indices in the range `[0, n-1]`,
// as well as their public key shares.
// The input `sharePublicKeys` is an array of `n` keys ordered following the public indices:
// a participant assigned to index `i` uses the public key `sharePublicKeys[i]`.
// The current participant is defined by `myIndex` and holds the input private key
// corresponding to `sharePublicKeys[myIndex]`.
//
// The function returns:
// - (nil, invalidInputsError) if:
//   - `n` is not in [`ThresholdSignMinSize`, `ThresholdSignMaxSize`]
//   - threshold value is not in interval `[1, n-1]`
//   - input private key and public key at my index do not match
//   - (nil, errNotBLSKey) if the private or at least one public key is not of type BLS BLS12-381.
//   - (pointer, nil) otherwise
func NewBLSThresholdSignatureParticipant(
	groupPublicKey sign.PublicKey,
	sharePublicKeys []sign.PublicKey,
	threshold int,
	myIndex int,
	myPrivateKey sign.PrivateKey,
	message []byte,
	dsTag string,
) (*blsThresholdSignatureParticipant, error) {

	size := len(sharePublicKeys)
	if myIndex >= size || myIndex < 0 {
		return nil, invalidInputsErrorf(
			"the current index must be between 0 and %d, got %d",
			size-1, myIndex)
	}

	// check private key is BLS key
	if _, ok := myPrivateKey.(*prKeyBLSBLS12381); !ok {
		return nil, fmt.Errorf("private key of participant %d is not valid: %w", myIndex, errNotBLSKey)
	}

	// create the follower
	follower, err := NewBLSThresholdSignatureInspector(groupPublicKey, sharePublicKeys, threshold, message, dsTag)
	if err != nil {
		return nil, fmt.Errorf("create a threshold signature follower failed: %w", err)
	}

	// check the private key, index and corresponding public key are consistent
	currentPublicKey := sharePublicKeys[myIndex]
	if !myPrivateKey.PublicKey().Equals(currentPublicKey) {
		return nil, invalidInputsErrorf("private key is not matching public key at index %d", myIndex)
	}

	return &blsThresholdSignatureParticipant{
		blsThresholdSignatureInspector: follower,
		myIndex:                        myIndex,      // current participant index
		myPrivateKey:                   myPrivateKey, // myPrivateKey is the current participant's own private key share
	}, nil
}

// NewBLSThresholdSignatureInspector creates a new instance of the protocol follower using BLS.
// The returned instance implements [ThresholdSignatureInspector].
//
// A new instance is needed for each set of public keys and message.
// If the key set or message change, a new structure needs to be instantiated.
// The `n` participants are identified using their public indices in the range `[0, n-1]`,
// as well as their public key shares.
// The input `sharePublicKeys` is an array of `n` keys ordered following the public indices:
// a participant assigned to index `i` uses the public key `sharePublicKeys[i]`.
//
// The function returns:
// - (nil, invalidInputsError) if:
//   - `n` is not in [`ThresholdSignMinSize`, `ThresholdSignMaxSize`]
//   - threshold value is not in interval `[1, n-1]`
//   - (nil, errNotBLSKey) at least one public key is not of type pubKeyBLSBLS12381
//   - (pointer, nil) otherwise
func NewBLSThresholdSignatureInspector(
	groupPublicKey sign.PublicKey,
	sharePublicKeys []sign.PublicKey,
	threshold int,
	message []byte,
	dsTag string,
) (*blsThresholdSignatureInspector, error) {

	size := len(sharePublicKeys)
	if size < ThresholdSignMinSize || size > ThresholdSignMaxSize {
		return nil, invalidInputsErrorf(
			"size should be between %d and %d, got %d",
			ThresholdSignMinSize, ThresholdSignMaxSize, size)
	}
	if threshold >= size || threshold < MinimumThreshold {
		return nil, invalidInputsErrorf(
			"the threshold must be between %d and %d, got %d",
			MinimumThreshold, size-1, threshold)
	}

	// check keys are BLS keys
	for i, pk := range sharePublicKeys {
		if _, ok := pk.(*pubKeyBLSBLS12381); !ok {
			return nil, fmt.Errorf("key at index %d is invalid: %w", i, errNotBLSKey)
		}
	}
	if _, ok := groupPublicKey.(*pubKeyBLSBLS12381); !ok {
		return nil, fmt.Errorf("group key is invalid: %w", errNotBLSKey)
	}

	return &blsThresholdSignatureInspector{
		size:               size,
		threshold:          threshold,
		message:            message,
		hasher:             NewExpandMsgXOFKMAC128(dsTag),
		shares:             make(map[index]sign.Signature),
		thresholdSignature: nil,
		groupPublicKey:     groupPublicKey,  // groupPublicKey is the group public key corresponding to the group secret key
		publicKeyShares:    sharePublicKeys, // sharePublicKeys are the public key shares corresponding to the private key shares
	}, nil
}

// SignShare generates a signature share using the current private key share.
//
// The function does not add the share to the internal pool of shares and does
// not update the internal state.
// This function is thread safe and non-blocking
//
// The function returns
//   - (nil, error) if an unexpected error occurs
//   - (signature, nil) otherwise
func (s *blsThresholdSignatureParticipant) SignShare() (sign.Signature, error) {
	share, err := s.myPrivateKey.Sign(s.message, s.hasher)
	if err != nil {
		return nil, fmt.Errorf("share signing failed: %w", err)
	}
	return share, nil
}

// validIndex returns invalidInputsError error if given index is valid and nil otherwise.
// This function is thread safe.
func (s *blsThresholdSignatureInspector) validIndex(orig int) error {
	if orig >= s.size || orig < 0 {
		return invalidInputsErrorf(
			"origin input is invalid, should be positive less than %d, got %d",
			s.size, orig)
	}
	return nil
}

// VerifyShare verifies the input signature against the stored message and stored
// key at the input index.
//
// This function does not update the internal state and is thread-safe.
// Returns:
//   - (true, nil) if the signature is valid
//   - (false, nil) if `orig` is valid but the signature share does not verify against
//     the public key share and message.
//   - (false, invalidInputsError) if `orig` is an invalid index value
//   - (false, error) for all other unexpected errors
func (s *blsThresholdSignatureInspector) VerifyShare(orig int, share sign.Signature) (bool, error) {
	// validate index
	if err := s.validIndex(orig); err != nil {
		return false, err
	}
	return s.publicKeyShares[orig].Verify(share, s.message, s.hasher)
}

// VerifyThresholdSignature verifies the input signature against the stored
// message and stored group public key.
//
// This function does not update the internal state and is thread-safe.
//
// Returns:
<<<<<<< HEAD
//   - (true, nil) if the signature is valid
//   - (false, nil) if signature is invalid
//   - (false, error) for all other unexpected errors
func (s *blsThresholdSignatureInspector) VerifyThresholdSignature(thresholdSignature sign.Signature) (bool, error) {
=======
//   - (true, nil): if the signature is valid
//   - (false, nil): if the signature is invalid
//   - (false, error): for all other unexpected errors
func (s *blsThresholdSignatureInspector) VerifyThresholdSignature(thresholdSignature Signature) (bool, error) {
>>>>>>> 129f8478
	return s.groupPublicKey.Verify(thresholdSignature, s.message, s.hasher)
}

// EnoughShares indicates whether enough shares have been accumulated to reconstruct
// a group signature.
//
// This function is thread-safe.
//
// Returns:
//   - true: if and only if at least (threshold+1) shares were added
func (s *blsThresholdSignatureInspector) EnoughShares() bool {
	s.lock.RLock()
	defer s.lock.RUnlock()

	return s.enoughShares()
}

// non thread safe version of EnoughShares
func (s *blsThresholdSignatureInspector) enoughShares() bool {
	// len(s.signers) is always <= s.threshold + 1
	return len(s.shares) == (s.threshold + 1)
}

// HasShare checks whether the internal map contains the share of the given index.
// This function is thread-safe and locks the internal state.
//
// Returns:
//   - (false, invalidInputsError): if the index is invalid
//   - (false, nil): if index is valid and share is not in the map
//   - (true, nil): if index is valid and share is in the map
func (s *blsThresholdSignatureInspector) HasShare(orig int) (bool, error) {
	// validate index
	if err := s.validIndex(orig); err != nil {
		return false, err
	}

	s.lock.RLock()
	defer s.lock.RUnlock()

	return s.hasShare(index(orig)), nil
}

// non thread safe version of HasShare, and assumes input is valid
func (s *blsThresholdSignatureInspector) hasShare(orig index) bool {
	_, ok := s.shares[orig]
	return ok
}

// TrustedAdd adds a signature share to the internal pool of shares
// without verifying the signature against the message and the participant's
// public key. Adding an invalid signature share is not considered an error and does
// not compromise the protocol security. However, the reconstruction of the threshold signature
// fails if at least one invalid signature share was added. `VerifyShare` can be used to verify
// the signature share before adding it to the internal pool through `TrustedAdd`.
// This function is thread-safe and locks the internal state.
//
// The share is only added if the signer index is valid and has not been
// added yet. Moreover, the share is added only if not enough shares were collected.
<<<<<<< HEAD
// The function returns:
//   - (true, nil) if enough signature shares were already collected and no error occurred
//   - (false, nil) if not enough shares were collected and no error occurred
//   - (false, invalidInputsError) if index is invalid
//   - (false, duplicatedSignerError) if a signature for the index was previously added
func (s *blsThresholdSignatureInspector) TrustedAdd(orig int, share sign.Signature) (bool, error) {
=======
//
// Returns:
//   - (true, nil): if enough signature shares were already collected and no error occurred
//   - (false, nil): if not enough shares were collected and no error occurred
//   - (false, invalidInputsError): if index is invalid
//   - (false, duplicatedSignerError): if a signature for the index was previously added
func (s *blsThresholdSignatureInspector) TrustedAdd(orig int, share Signature) (bool, error) {
>>>>>>> 129f8478
	// validate index
	if err := s.validIndex(orig); err != nil {
		return false, err
	}

	s.lock.Lock()
	defer s.lock.Unlock()

	if s.hasShare(index(orig)) {
		return false, duplicatedSignerErrorf("share for %d was already added", orig)
	}

	if s.enoughShares() {
		return true, nil
	}
	s.shares[index(orig)] = share
	return s.enoughShares(), nil
}

// VerifyAndAdd verifies a signature share (same as `VerifyShare`),
// and attempts to add the share to the local pool of shares.
// This function is thread-safe and locks the internal state.
//
// The share is only added if the signature is valid, the signer index is valid,
// and has not been added yet. Moreover, the share is not added if enough shares were already collected.
//
// Returns:
//   - First boolean: true if the share is valid and no error is returned, false otherwise.
//   - Second boolean: true if enough shares were collected and no error is returned, false otherwise.
//   - Error:
//   - invalidInputsError: if input index is invalid. A signature that doesn't verify against the signer's
//     public key is not considered an invalid input.
<<<<<<< HEAD
//   - duplicatedSignerError if signer was already added.
//   - other errors if an unexpected exception occurred.
func (s *blsThresholdSignatureInspector) VerifyAndAdd(orig int, share sign.Signature) (bool, bool, error) {
=======
//   - duplicatedSignerError: if signer was already added.
//   - other errors: if an unexpected exception occurred.
func (s *blsThresholdSignatureInspector) VerifyAndAdd(orig int, share Signature) (
	shareIsValid bool, enoughSharesCollected bool, err error) {
>>>>>>> 129f8478
	// validate index
	if err := s.validIndex(orig); err != nil {
		return false, false, err
	}

	s.lock.Lock()
	defer s.lock.Unlock()

	// check share is new
	if s.hasShare(index(orig)) {
		return false, false, duplicatedSignerErrorf("share for %d was already added", orig)
	}

	// verify the share
	verif, err := s.publicKeyShares[index(orig)].Verify(share, s.message, s.hasher)
	if err != nil {
		return false, false, fmt.Errorf("verification of share failed: %w", err)
	}

	enough := s.enoughShares()
	if verif && !enough {
		s.shares[index(orig)] = share
	}
	return verif, s.enoughShares(), nil
}

// ThresholdSignature returns the threshold signature if the threshold was reached.
// For safety, the function attempts the reconstruction and only returns a signature that is valid against the group public key.
// This is done by first reconstructing the signature and then validating it against the group public key.
// The reconstructed may fail the validation if at least one signature share added via `TrustedAdd` is invalid.
// The valid threshold signature is reconstructed only once and is cached for subsequent calls.
//
// The function is thread-safe.
//
// Returns:
<<<<<<< HEAD
//   - (signature, nil) if no error occurred
//   - (nil, notEnoughSharesError) if not enough shares were collected
//   - (nil, errInvalidSignature) if at least one collected share does not serialize to a valid BLS signature.
//   - (nil, invalidInputsError) if the constructed signature failed to verify against the group public key and stored
//     message. This post-verification is required  for safety, as `TrustedAdd` allows adding invalid signatures.
//   - (nil, error) for any other unexpected error.
func (s *blsThresholdSignatureInspector) ThresholdSignature() (sign.Signature, error) {
=======
//   - (signature, nil): if no error occurred
//   - (nil, notEnoughSharesError): if not enough shares were collected
//   - (nil, errInvalidSignature): if at least one collected share does not serialize to a valid BLS signature.
//   - (nil, invalidInputsError): if the constructed signature failed to verify against the group public key and stored
//     message. This post-verification is required for safety, as `TrustedAdd` allows adding invalid signatures.
//   - (nil, error): for any other unexpected error.
func (s *blsThresholdSignatureInspector) ThresholdSignature() (Signature, error) {
>>>>>>> 129f8478
	s.lock.Lock()
	defer s.lock.Unlock()

	// check cached thresholdSignature
	if s.thresholdSignature != nil {
		return s.thresholdSignature, nil
	}

	// reconstruct the threshold signature
	thresholdSignature, err := s.reconstructThresholdSignature()
	if err != nil {
		return nil, err
	}
	s.thresholdSignature = thresholdSignature
	return thresholdSignature, nil
}

// reconstructThresholdSignature reconstructs the threshold signature from at least (t+1) shares.
// The function attempts the reconstruction and only returns a signature that is valid against the group public key.
// This is done by first reconstructing the signature and then validating it against the group public key.
//
// Returns:
<<<<<<< HEAD
//   - (signature, nil) if no error occurred
//   - (nil, notEnoughSharesError) if not enough shares were collected
//   - (nil, errInvalidSignature) if at least one collected share does not serialize to a valid BLS signature.
//   - (nil, invalidInputsError) if the constructed signature failed to verify against the group public key and stored message.
//   - (nil, error) for any other unexpected error.
func (s *blsThresholdSignatureInspector) reconstructThresholdSignature() (sign.Signature, error) {
=======
//   - (signature, nil): if no error occurred
//   - (nil, notEnoughSharesError): if not enough shares were collected
//   - (nil, errInvalidSignature): if at least one collected share does not serialize to a valid BLS signature.
//   - (nil, invalidInputsError): if the constructed signature failed to verify against the group public key and stored message.
//   - (nil, error): for any other unexpected error.
func (s *blsThresholdSignatureInspector) reconstructThresholdSignature() (Signature, error) {
>>>>>>> 129f8478

	if !s.enoughShares() {
		return nil, notEnoughSharesErrorf("number of signature shares %d is not enough, %d are required",
			len(s.shares), s.threshold+1)
	}
	thresholdSignature := make([]byte, SignatureLenBLSBLS12381)

	// prepare the C layer inputs
	shares := make([]byte, 0, len(s.shares)*SignatureLenBLSBLS12381)
	signers := make([]index, 0, len(s.shares))
	for index, share := range s.shares {
		shares = append(shares, share...)
		signers = append(signers, index+1)
	}

	// Lagrange Interpolate at point 0
	result := C.E1_lagrange_interpolate_at_zero_write(
		(*C.uchar)(&thresholdSignature[0]),
		(*C.uchar)(&shares[0]),
		(*C.uint8_t)(&signers[0]), (C.int)(s.threshold))

	if result != valid {
		return nil, errInvalidSignature
	}

	// Verify the computed signature
	verif, err := s.VerifyThresholdSignature(thresholdSignature)
	if err != nil {
		return nil, fmt.Errorf("internal error while verifying the threshold signature: %w", err)
	}
	if !verif {
		return nil, invalidInputsErrorf(
			"constructed threshold signature does not verify against the group public key, check shares and public key")
	}

	return thresholdSignature, nil
}

// BLSReconstructThresholdSignature is a stateless BLS API that takes a list of
// BLS signatures and their signers' indices and returns the threshold signature.
//
// size is the number of participants. It must be in the range [ThresholdSignMinSize, ThresholdSignMaxSize].
// threshold is the threshold value. It must be in the range [MinimumThreshold, size-1].
// The function does not use or require input public keys. Therefore, it does not check the validity of the
// shares against individual public keys, nor does it check the validity of the resulting signature
// against the group public key.
// Passing an invalid signature share is not considered an error and does
// not compromise the protocol security, but if any invalid share is included, the reconstructed group
// signature will be invalid.
// The reconstruction is guaranteed to return a valid signature if only valid shares are passed to the
// function.
//
// If the number of shares reaches the required threshold, only the first threshold+1 shares
// are used to reconstruct the signature.
//
// Returns:
//   - (nil, invalidInputsError): if
//     -- number of shares does not match the number of signers
//     -- the inputs are not in the correct range
//   - (nil, notEnoughSharesError): if the threshold is not reached
//   - (nil, duplicatedSignerError): if input signers are not distinct
//   - (nil, errInvalidSignature): if at least one of the first (threshold+1) signatures does not serialize to a valid E1 point
//   - (threshold_sig, nil): otherwise
func BLSReconstructThresholdSignature(size int, threshold int,
	shares []sign.Signature, signers []int) (sign.Signature, error) {

	if size < ThresholdSignMinSize || size > ThresholdSignMaxSize {
		return nil, invalidInputsErrorf(
			"size should be between %d and %d",
			ThresholdSignMinSize,
			ThresholdSignMaxSize)
	}
	if threshold >= size || threshold < MinimumThreshold {
		return nil, invalidInputsErrorf(
			"the threshold must be between %d and %d, got %d",
			MinimumThreshold, size-1,
			threshold)
	}

	if len(shares) != len(signers) {
		return nil, invalidInputsErrorf(
			"the number of signature shares is not matching the number of signers")
	}

	if len(shares) < threshold+1 {
		return nil, notEnoughSharesErrorf(
			"the number of signatures %d is less than the minimum %d", len(shares), threshold+1)
	}

	// map to check signers are distinct
	m := make(map[index]bool)

	// flatten the shares (required by the C layer)
	flatShares := make([]byte, 0, SignatureLenBLSBLS12381*(threshold+1))
	indexSigners := make([]index, 0, threshold+1)
	for i, share := range shares {
		flatShares = append(flatShares, share...)
		// check the index is valid
		if signers[i] >= size || signers[i] < 0 {
			return nil, invalidInputsErrorf(
				"signer index #%d is invalid", i)
		}
		// check the index is new
		if _, isSeen := m[index(signers[i])]; isSeen {
			return nil, duplicatedSignerErrorf(
				"%d is a duplicate signer", index(signers[i]))
		}
		m[index(signers[i])] = true
		indexSigners = append(indexSigners, index(signers[i])+1)
	}

	thresholdSignature := make([]byte, SignatureLenBLSBLS12381)
	// Lagrange Interpolate at point 0
	if C.E1_lagrange_interpolate_at_zero_write(
		(*C.uchar)(&thresholdSignature[0]),
		(*C.uchar)(&flatShares[0]),
		(*C.uint8_t)(&indexSigners[0]), (C.int)(threshold),
	) != valid {
		return nil, errInvalidSignature
	}
	return thresholdSignature, nil
}

// EnoughShares is a stateless function that takes the value of the threshold
// and a number of shares, and returns true if the number of shares is enough
// to reconstruct a threshold signature.
//
// Returns:
//   - (false, invalidInputsErrorf): if input threshold is less than 1
//   - (false, nil): if threshold is valid but shares are not enough
//   - (true, nil): if the threshold is valid and shares are enough
func EnoughShares(threshold int, sharesNumber int) (bool, error) {
	if threshold < MinimumThreshold {
		return false, invalidInputsErrorf(
			"the threshold can't be smaller than %d, got %d",
			MinimumThreshold, threshold)
	}
	return sharesNumber > threshold, nil
}

// BLSThresholdKeyGen is a key generation function for a BLS-based
// threshold signature scheme with a trusted dealer.
//
// The generation takes the group size `n` as input and assigns
// participants to the public indices `[0, n-1]`.
//
// The group secret key is not returned. The function returns the corresponding
// group public key, the private key shares, and their corresponding public key
// shares. The key shares are ordered arrays following the public index: a participant
// assigned to index `i` uses the private key share at index `i`, corresponding
// to the public key share at index `i`.
//
// Returns:
//   - (nil, nil, nil, invalidInputsErrorf): if
//   - `seed` is too short
//   - `size` is not in [`ThresholdSignMinSize`, `ThresholdSignMaxSize`]
//   - `threshold` value is not in interval `[1, size-1]`
<<<<<<< HEAD
//   - ([]privKeyShares, []pubKeyShares, groupPubKey, nil) otherwise
func BLSThresholdKeyGen(size int, threshold int, seed []byte) ([]sign.PrivateKey,
	[]sign.PublicKey, sign.PublicKey, error) {
=======
//   - ([]privKeyShares, []pubKeyShares, groupPubKey, nil): otherwise
func BLSThresholdKeyGen(size int, threshold int, seed []byte) ([]PrivateKey,
	[]PublicKey, PublicKey, error) {
>>>>>>> 129f8478

	if size < ThresholdSignMinSize || size > ThresholdSignMaxSize {
		return nil, nil, nil, invalidInputsErrorf(
			"size should be between %d and %d, got %d",
			ThresholdSignMinSize,
			ThresholdSignMaxSize,
			size)
	}
	if threshold >= size || threshold < MinimumThreshold {
		return nil, nil, nil, invalidInputsErrorf(
			"the threshold must be between %d and %d, got %d",
			MinimumThreshold,
			size-1,
			threshold)
	}

	// the scalars x and G2 points y
	x := make([]scalar, size)
	y := make([]pointE2, size)
	var X0 pointE2

	// Generate a polynomial P in F_r[X] of degree t
	a, err := generateFrPolynomial(seed, threshold)
	if err != nil {
		return nil, nil, nil, fmt.Errorf("failed to generate random polynomial: %w", err)
	}

	// compute the shares
	for i := index(1); int(i) <= size; i++ {
		C.Fr_polynomial_image(
			(*C.Fr)(&x[i-1]),
			(*C.E2)(&y[i-1]),
			(*C.Fr)(&a[0]), (C.int)(len(a)-1),
			(C.uint8_t)(i),
		)
	}
	// group public key
	generatorScalarMultG2(&X0, &a[0])
	// export the keys
	skShares := make([]sign.PrivateKey, size)
	pkShares := make([]sign.PublicKey, size)
	var pkGroup sign.PublicKey
	for i := 0; i < size; i++ {
		skShares[i] = newPrKeyBLSBLS12381(&x[i])
		pkShares[i] = newPubKeyBLSBLS12381(&y[i])
	}
	pkGroup = newPubKeyBLSBLS12381(&X0)

	// public key shares and group public key
	// are sampled uniformly at random. The probability of
	// generating an identity key is therefore negligible.
	return skShares, pkShares, pkGroup, nil
}<|MERGE_RESOLUTION|>--- conflicted
+++ resolved
@@ -259,17 +259,10 @@
 // This function does not update the internal state and is thread-safe.
 //
 // Returns:
-<<<<<<< HEAD
-//   - (true, nil) if the signature is valid
-//   - (false, nil) if signature is invalid
-//   - (false, error) for all other unexpected errors
-func (s *blsThresholdSignatureInspector) VerifyThresholdSignature(thresholdSignature sign.Signature) (bool, error) {
-=======
 //   - (true, nil): if the signature is valid
 //   - (false, nil): if the signature is invalid
 //   - (false, error): for all other unexpected errors
-func (s *blsThresholdSignatureInspector) VerifyThresholdSignature(thresholdSignature Signature) (bool, error) {
->>>>>>> 129f8478
+func (s *blsThresholdSignatureInspector) VerifyThresholdSignature(thresholdSignature sign.Signature) (bool, error) {
 	return s.groupPublicKey.Verify(thresholdSignature, s.message, s.hasher)
 }
 
@@ -328,22 +321,13 @@
 //
 // The share is only added if the signer index is valid and has not been
 // added yet. Moreover, the share is added only if not enough shares were collected.
-<<<<<<< HEAD
-// The function returns:
-//   - (true, nil) if enough signature shares were already collected and no error occurred
-//   - (false, nil) if not enough shares were collected and no error occurred
-//   - (false, invalidInputsError) if index is invalid
-//   - (false, duplicatedSignerError) if a signature for the index was previously added
-func (s *blsThresholdSignatureInspector) TrustedAdd(orig int, share sign.Signature) (bool, error) {
-=======
 //
 // Returns:
 //   - (true, nil): if enough signature shares were already collected and no error occurred
 //   - (false, nil): if not enough shares were collected and no error occurred
 //   - (false, invalidInputsError): if index is invalid
 //   - (false, duplicatedSignerError): if a signature for the index was previously added
-func (s *blsThresholdSignatureInspector) TrustedAdd(orig int, share Signature) (bool, error) {
->>>>>>> 129f8478
+func (s *blsThresholdSignatureInspector) TrustedAdd(orig int, share sign.Signature) (bool, error) {
 	// validate index
 	if err := s.validIndex(orig); err != nil {
 		return false, err
@@ -376,16 +360,10 @@
 //   - Error:
 //   - invalidInputsError: if input index is invalid. A signature that doesn't verify against the signer's
 //     public key is not considered an invalid input.
-<<<<<<< HEAD
-//   - duplicatedSignerError if signer was already added.
-//   - other errors if an unexpected exception occurred.
-func (s *blsThresholdSignatureInspector) VerifyAndAdd(orig int, share sign.Signature) (bool, bool, error) {
-=======
 //   - duplicatedSignerError: if signer was already added.
 //   - other errors: if an unexpected exception occurred.
-func (s *blsThresholdSignatureInspector) VerifyAndAdd(orig int, share Signature) (
+func (s *blsThresholdSignatureInspector) VerifyAndAdd(orig int, share sign.Signature) (
 	shareIsValid bool, enoughSharesCollected bool, err error) {
->>>>>>> 129f8478
 	// validate index
 	if err := s.validIndex(orig); err != nil {
 		return false, false, err
@@ -421,23 +399,13 @@
 // The function is thread-safe.
 //
 // Returns:
-<<<<<<< HEAD
-//   - (signature, nil) if no error occurred
-//   - (nil, notEnoughSharesError) if not enough shares were collected
-//   - (nil, errInvalidSignature) if at least one collected share does not serialize to a valid BLS signature.
-//   - (nil, invalidInputsError) if the constructed signature failed to verify against the group public key and stored
-//     message. This post-verification is required  for safety, as `TrustedAdd` allows adding invalid signatures.
-//   - (nil, error) for any other unexpected error.
-func (s *blsThresholdSignatureInspector) ThresholdSignature() (sign.Signature, error) {
-=======
 //   - (signature, nil): if no error occurred
 //   - (nil, notEnoughSharesError): if not enough shares were collected
 //   - (nil, errInvalidSignature): if at least one collected share does not serialize to a valid BLS signature.
 //   - (nil, invalidInputsError): if the constructed signature failed to verify against the group public key and stored
 //     message. This post-verification is required for safety, as `TrustedAdd` allows adding invalid signatures.
 //   - (nil, error): for any other unexpected error.
-func (s *blsThresholdSignatureInspector) ThresholdSignature() (Signature, error) {
->>>>>>> 129f8478
+func (s *blsThresholdSignatureInspector) ThresholdSignature() (sign.Signature, error) {
 	s.lock.Lock()
 	defer s.lock.Unlock()
 
@@ -460,21 +428,12 @@
 // This is done by first reconstructing the signature and then validating it against the group public key.
 //
 // Returns:
-<<<<<<< HEAD
-//   - (signature, nil) if no error occurred
-//   - (nil, notEnoughSharesError) if not enough shares were collected
-//   - (nil, errInvalidSignature) if at least one collected share does not serialize to a valid BLS signature.
-//   - (nil, invalidInputsError) if the constructed signature failed to verify against the group public key and stored message.
-//   - (nil, error) for any other unexpected error.
-func (s *blsThresholdSignatureInspector) reconstructThresholdSignature() (sign.Signature, error) {
-=======
 //   - (signature, nil): if no error occurred
 //   - (nil, notEnoughSharesError): if not enough shares were collected
 //   - (nil, errInvalidSignature): if at least one collected share does not serialize to a valid BLS signature.
 //   - (nil, invalidInputsError): if the constructed signature failed to verify against the group public key and stored message.
 //   - (nil, error): for any other unexpected error.
-func (s *blsThresholdSignatureInspector) reconstructThresholdSignature() (Signature, error) {
->>>>>>> 129f8478
+func (s *blsThresholdSignatureInspector) reconstructThresholdSignature() (sign.Signature, error) {
 
 	if !s.enoughShares() {
 		return nil, notEnoughSharesErrorf("number of signature shares %d is not enough, %d are required",
@@ -632,15 +591,9 @@
 //   - `seed` is too short
 //   - `size` is not in [`ThresholdSignMinSize`, `ThresholdSignMaxSize`]
 //   - `threshold` value is not in interval `[1, size-1]`
-<<<<<<< HEAD
-//   - ([]privKeyShares, []pubKeyShares, groupPubKey, nil) otherwise
+//   - ([]privKeyShares, []pubKeyShares, groupPubKey, nil): otherwise
 func BLSThresholdKeyGen(size int, threshold int, seed []byte) ([]sign.PrivateKey,
 	[]sign.PublicKey, sign.PublicKey, error) {
-=======
-//   - ([]privKeyShares, []pubKeyShares, groupPubKey, nil): otherwise
-func BLSThresholdKeyGen(size int, threshold int, seed []byte) ([]PrivateKey,
-	[]PublicKey, PublicKey, error) {
->>>>>>> 129f8478
 
 	if size < ThresholdSignMinSize || size > ThresholdSignMaxSize {
 		return nil, nil, nil, invalidInputsErrorf(
