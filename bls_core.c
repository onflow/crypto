// +build relic

#include "bls_include.h"

// this file is about the core functions required by the BLS signature scheme

// The functions are tested for ALLOC=AUTO (not for ALLOC=DYNAMIC)

// functions to export macros to the Go layer (because cgo does not import macros)
int get_signature_len() {
    return SIGNATURE_LEN;
}

int get_pk_len() {
    return PK_LEN;
}

int get_sk_len() {
    return SK_LEN;
}

// checks an input scalar a satisfies 0 < a < r
// where (r) is the order of G1/G2
int check_membership_Zr(const bn_t a){
    bn_t r;
    bn_new(r); 
    g2_get_ord(r);
    if (bn_cmp(a,r) != RLC_LT || bn_cmp_dig(a, 0) != RLC_GT) 
        return INVALID; 
    return VALID;
}

// checks if input point s is on the curve E1
// and is in the subgroup G1
<<<<<<< HEAD
// membership check in G1 is using a naive scalar multiplication by the group order
// TODO: switch to the faster Bowe check 
int check_membership_G1(const ep_t p){
=======
static int check_membership_G1(const ep_t p){
>>>>>>> 7f2eb55d
#if MEMBERSHIP_CHECK
    // check p is on curve
    if (!ep_is_valid(p))
        return INVALID;
    // check p is in G1
    #if MEMBERSHIP_CHECK_G1 == EXP_ORDER
    return simple_subgroup_check_G1(p);
    #elif MEMBERSHIP_CHECK_G1 == BOWE
    // section 3.2 from https://eprint.iacr.org/2019/814.pdf
    return bowe_subgroup_check_G1(p);
    #else
    return INVALID;
    #endif
#endif
    return VALID;
}

// checks if input point s is on the curve E2 
// and is in the subgroup G2
// membership check in G2 is using a scalar multiplication by the group order
// TODO: switch to the faster Bowe check 
int check_membership_G2(const ep2_t p){
#if MEMBERSHIP_CHECK
    // check p is on curve and is non-identity
    if (!ep2_is_valid((ep2_st*)p) || ep2_is_infty((ep2_st*)p))
        return INVALID;
    if (ep2_is_infty((ep2_st*)p))
        return INVALID;
    // check p is in G2
    #if MEMBERSHIP_CHECK_G2 == EXP_ORDER
    return simple_subgroup_check_G2(p);
    #elif MEMBERSHIP_CHECK_G2 == BOWE
    // TODO: implement Bowe's check
    return INVALID;
    #else
    return INVALID;
    #endif
#endif
    return VALID;
}

// Computes a BLS signature
void bls_sign(byte* s, const bn_t sk, const byte* data, const int len) {
    ep_t h;
    ep_new(h);
    // hash to G1
    map_to_G1(h, data, len);
    // s = h^sk
	ep_mult(h, h, sk);  
    ep_write_bin_compact(s, h, SIGNATURE_LEN);
    ep_free(h);
}

// Verifies a BLS signature (G1 point) against a public key (G2 point)
// and a message data.
// The signature and public key are assumed to be in G1 and G2 respectively. This 
// function only checks the pairing equality. 
static int bls_verify_ep(const ep2_t pk, const ep_t s, const byte* data, const int len) { 
    
    ep_t elemsG1[2];
    ep2_t elemsG2[2];

    // elemsG1[0] = s
    ep_new(elemsG1[0]);
    ep_copy(elemsG1[0], (ep_st*)s);

    // elemsG1[1] = h
    ep_new(elemsG1[1]);
    // hash to G1 
    map_to_G1(elemsG1[1], data, len); 

    // elemsG2[1] = pk
    ep2_new(elemsG2[1]);
    ep2_copy(elemsG2[1], (ep2_st*)pk);

#if DOUBLE_PAIRING  
    // elemsG2[0] = -g2
    ep2_new(&elemsG2[0]);
    ep2_neg(elemsG2[0], &core_get()->ep2_g); // could be hardcoded 

    fp12_t pair;
    fp12_new(&pair);
    // double pairing with Optimal Ate 
    pp_map_sim_oatep_k12(pair, (ep_t*)(elemsG1) , (ep2_t*)(elemsG2), 2);

    // compare the result to 1
    int res = fp12_cmp_dig(pair, 1);

#elif SINGLE_PAIRING   
    fp12_t pair1, pair2;
    fp12_new(&pair1); fp12_new(&pair2);
    pp_map_oatep_k12(pair1, elemsG1[0], &core_get()->ep2_g);
    pp_map_oatep_k12(pair2, elemsG1[1], elemsG2[1]);

    int res = fp12_cmp(pair1, pair2);
#endif
    ep_free(elemsG1[0]);
    ep_free(elemsG1[1]);
    ep2_free(elemsG2[0]);
    ep2_free(elemsG2[1]);
    
    if (res == RLC_EQ && core_get()->code == RLC_OK) {
        return VALID;
    }
    return INVALID;
}


// Verifies the validity of an aggregated BLS signature under distinct messages.
//
// Each message is mapped to a set of public keys, so that the verification equation is 
// optimized to compute one pairing per message. 
// - sig is the signature.
// - nb_hashes is the number of the messages (hashes) in the map
// - hashes is pointer to all flattened hashes in order where the hash at index i has a byte length len_hashes[i],
//   is mapped to pks_per_hash[i] public keys. 
// - the keys are flattened in pks in the same hashes order.
//
// membership check of the signature in G1 is verified in this function
// membership check of pks in G2 is not verified in this function
// the membership check is separated to allow optimizing multiple verifications using the same pks
int bls_verifyPerDistinctMessage(const byte* sig, 
                         const int nb_hashes, const byte* hashes, const uint32_t* len_hashes,
                         const uint32_t* pks_per_hash, const ep2_st* pks) {  
    
    ep_t* elemsG1 = (ep_t*)malloc((nb_hashes + 1) * sizeof(ep_t));
    ep2_t* elemsG2 = (ep2_t*)malloc((nb_hashes + 1) * sizeof(ep2_t));

    // elemsG1[0] = sig
    ep_new(elemsG1[0]);
    if (ep_read_bin_compact(elemsG1[0], sig, SIGNATURE_LEN) != RLC_OK) 
        return INVALID;

    // check s is on curve and in G1
    if (check_membership_G1(elemsG1[0]) != VALID) // only enabled if MEMBERSHIP_CHECK==1
        return INVALID;

    // elemsG2[0] = -g2
    ep2_new(&elemsG2[0]);
    ep2_neg(elemsG2[0], &core_get()->ep2_g); // could be hardcoded 

    // map all hashes to G1
    int offset = 0;
    for (int i=1; i < nb_hashes+1; i++) {
        // elemsG1[i] = h
        ep_new(elemsG1[i]);
        // hash to G1 
        map_to_G1(elemsG1[i], &hashes[offset], len_hashes[i-1]); 
        offset += len_hashes[i-1];
    }

    // aggregate public keys mapping to the same hash
    offset = 0;
    for (int i=1; i < nb_hashes+1; i++) {
        // elemsG2[i] = agg_pk[i]
        ep2_new(elemsG2[i]);
        ep2_sum_vector(elemsG2[i], (ep2_st*) &pks[offset] , pks_per_hash[i-1]);
        offset += pks_per_hash[i-1];
    }

    fp12_t pair;
    fp12_new(&pair);
    // double pairing with Optimal Ate 
    pp_map_sim_oatep_k12(pair, (ep_t*)(elemsG1) , (ep2_t*)(elemsG2), nb_hashes+1);

    // compare the result to 1
    int res = fp12_cmp_dig(pair, 1);

    for (int i=0; i < nb_hashes+1; i++) {
        ep_free(elemsG1[i]);
        ep2_free(elemsG2[i]);
    }
    free(elemsG1);
    free(elemsG2);
    
    if (res == RLC_EQ && core_get()->code == RLC_OK) {
        return VALID;
    }
    return INVALID;
}


// Verifies the validity of an aggregated BLS signature under distinct public keys.
//
// Each key is mapped to a set of messages, so that the verification equation is 
// optimized to compute one pairing per public key. 
// - nb_pks is the number of the public keys in the map.
// - pks is pointer to all pks in order where the key at index i
//   is mapped to hashes_per_pk[i] hashes. 
// - the messages (hashes) are flattened in hashes in the same public key order,
//  each with a length in len_hashes.
//
// membership check of the signature in G1 is verified in this function
// membership check of pks in G2 is not verified in this function
// the membership check is separated to allow optimizing multiple verifications using the same pks
int bls_verifyPerDistinctKey(const byte* sig, 
                         const int nb_pks, const ep2_st* pks, const uint32_t* hashes_per_pk,
                         const byte* hashes, const uint32_t* len_hashes){

    
    ep_t* elemsG1 = (ep_t*)malloc((nb_pks + 1) * sizeof(ep_t));
    ep2_t* elemsG2 = (ep2_t*)malloc((nb_pks + 1) * sizeof(ep2_t));

    // elemsG1[0] = s
    ep_new(elemsG1[0]);
    if (ep_read_bin_compact(elemsG1[0], sig, SIGNATURE_LEN) != RLC_OK) 
        return INVALID;

    // check s is on curve and in G1
    if (check_membership_G1(elemsG1[0]) != VALID) // only enabled if MEMBERSHIP_CHECK==1
        return INVALID;

    // elemsG2[0] = -g2
    ep2_new(&elemsG2[0]);
    ep2_neg(elemsG2[0], &core_get()->ep2_g); // could be hardcoded 

    // set the public keys
    for (int i=1; i < nb_pks+1; i++) {
        ep2_new(elemsG2[i]);
        ep2_copy(elemsG2[i], (ep2_st*) &pks[i-1]);
    }

    // map all hashes to G1 and aggregate the ones with the same public key
    int data_offset = 0;
    int index_offset = 0;
    for (int i=1; i < nb_pks+1; i++) {
        // array for all the hashes under the same key
        ep_st* h_array = (ep_st*)malloc(hashes_per_pk[i-1] * sizeof(ep_st));
        for (int j=0; j < hashes_per_pk[i-1]; j++) {
            ep_new(&h_array[j]);
            // map the hash to G1
            map_to_G1(&h_array[j], &hashes[data_offset], len_hashes[index_offset]); 
            data_offset += len_hashes[index_offset];
            index_offset++; 
        }
        // aggregate all the points of the array
        ep_new(elemsG1[i]);   
        ep_sum_vector(elemsG1[i], h_array, hashes_per_pk[i-1]);

        // free the array
        for (int j=0; j < hashes_per_pk[i-1]; j++) ep_free(h_array[j]);
        free(h_array);
    }

    fp12_t pair;
    fp12_new(&pair);
    // double pairing with Optimal Ate 
    pp_map_sim_oatep_k12(pair, (ep_t*)(elemsG1) , (ep2_t*)(elemsG2), nb_pks+1);

    // compare the result to 1
    int res = fp12_cmp_dig(pair, 1);

    for (int i=0; i < nb_pks+1; i++) {
        ep_free(elemsG1[i]);
        ep2_free(elemsG2[i]);
    }
    free(elemsG1);
    free(elemsG2);
    
    if (res == RLC_EQ && core_get()->code == RLC_OK) {
        return VALID;
    }
    return INVALID;
}

// Verifies a BLS signature in a byte buffer.
// membership check of the signature in G1 is verified.
// membership check of pk in G2 is not verified in this function.
// the membership check in G2 is separated to allow optimizing multiple verifications using the same key.
int bls_verify(const ep2_t pk, const byte* sig, const byte* data, const int len) {  
    ep_t s;
    ep_new(s);
    
    // deserialize the signature
    if (ep_read_bin_compact(s, sig, SIGNATURE_LEN) != RLC_OK) 
        return INVALID;

    // check s is on curve and in G1
    if (check_membership_G1(s) != VALID) // only enabled if MEMBERSHIP_CHECK==1
        return INVALID;
    
    return bls_verify_ep(pk, s, data, len);
}

// binary tree structure to be used by bls_batch verify.
// Each node contains a signature and a public key, the signature (resp. the public key) 
// being the aggregated signature of the two children's signature (resp. public keys).
// The leaves contain the initial signatures and public keys.
typedef struct st_node { 
    ep_st* sig;
    ep2_st* pk;  
    struct st_node* left; 
    struct st_node* right; 
} node;

static node* new_node(const ep2_st* pk, const ep_st* sig){
    node* t = (node*) malloc(sizeof(node));
    t->pk = (ep2_st*)pk;
    t->sig = (ep_st*)sig;
    t->right = t->left = NULL;
    return t;
}

// builds a binary tree of aggregation of signatures and public keys recursively.
static node* build_tree(const int len, const ep2_st* pks, const ep_st* sigs) {
    // check if a leaf is reached
    if (len == 1) {
        return new_node(pks, sigs);  // use the first element of the arrays
    }

    // a leaf is not reached yet, 
    int right_len = len/2;
    int left_len = len - right_len;

    // create a new node with new points
    node* t = new_node((ep2_st*)malloc(sizeof(ep2_st)), (ep_st*)malloc(sizeof(ep_st)));
    ep_new(t->sig);
    ep_new(t->pk);
    // build the tree in a top-down way
    t->left = build_tree(left_len, &pks[0], &sigs[0]);
    t->right = build_tree(right_len, &pks[left_len], &sigs[left_len]);
    // sum the children
    ep_add_projc(t->sig, t->left->sig, t->right->sig);
    ep2_add_projc(t->pk, t->left->pk, t->right->pk); 
    return t;
}

static void free_tree(node* root) {
    // relic free
    ep_free(root->sig);
    ep2_free(root->pk);
    if (root->left) {
        // only free non-leaves, leaves are allocated as an entire array
        free(root->sig);
        free(root->pk);
        // free the children nodes
        free_tree(root->left);
        free_tree(root->right);
    }
    free(root);
}

// verify the binary tree and fill the results using recursive batch verifications.
static void bls_batchVerify_tree(const node* root, const int len, byte* results, 
        const byte* data, const int data_len) {

    // verify the aggregated signature against the aggregated public key.
    int res =  bls_verify_ep(root->pk, root->sig, data, data_len);

    // if the result is valid, all the subtree signatures are valid.
    if (res == VALID) {
        for (int i=0; i < len; i++) {
            if (results[i] == UNDEFINED) results[i] = VALID; // do not overwrite invalid results
        }
        return;
    }

    // check if root is a leaf
    if (root->left == NULL) { // no need to check the right side
        *results = INVALID;
        return;
    }

    // otherwise, at least one of the subtree signatures is invalid. 
    // use the binary tree structure to find the invalid signatures. 
    int right_len = len/2;
    int left_len = len - right_len;
    bls_batchVerify_tree(root->left, left_len, &results[0], data, data_len);
    bls_batchVerify_tree(root->right, right_len, &results[left_len], data, data_len);
}

// Batch verifies the validity of a multiple BLS signatures of the 
// same message under multiple public keys.
//
// - membership checks of all signatures is verified upfront.
// - use random coefficients for signatures and public keys at the same index.
// - optimize the verification by verifying an aggregated signature against an aggregated
//  public key, and use a recursive verification to find invalid signatures.  
void bls_batchVerify(const int sigs_len, byte* results, const ep2_st* pks_input,
     const byte* sigs_bytes, const byte* data, const int data_len) {  

    // initialize results to undefined
    memset(results, UNDEFINED, sigs_len);
    
    // build the arrays of G1 and G2 elements to verify
    ep2_st* pks = (ep2_st*) malloc(sigs_len * sizeof(ep2_st));
    ep_st* sigs = (ep_st*) malloc(sigs_len * sizeof(ep_st));
    bn_t r;
    for (int i=0; i < sigs_len; i++) {
        ep_new(sigs[i]);
        ep2_new(pks[i]);
        // convert the signature points:
        // - invalid points are stored as infinity points with an invalid result, so that
        // the tree aggregations remain valid.
        // - valid points are multiplied by a random scalar (same for public keys at same index)
        // to make sure a signature at index (i) is verified against the public key at the same index.
        if ( ep_read_bin_compact(&sigs[i], &sigs_bytes[SIGNATURE_LEN*i], SIGNATURE_LEN) != RLC_OK || \
                check_membership_G1(&sigs[i]) != VALID) {
            // set signature as infinity and set result as invald
            ep_set_infty(&sigs[i]);
            ep2_copy(&pks[i], (ep2_st*) &pks_input[i]);
            results[i] = INVALID;
        // multiply signatures and public keys at the same index by random coefficients
        } else {
            // random non-zero coefficient of a least 128 bits
            bn_rand(r, RLC_POS, SEC_BITS);
            bn_add_dig(r, r, 1); 
            ep_mul_lwnaf(&sigs[i], &sigs[i], r);
            ep2_mul_lwnaf(&pks[i], (ep2_st*) &pks_input[i], r);      
        }
    }

    // build a binary tree of aggreagtions
    node* root = build_tree(sigs_len, &pks[0], &sigs[0]);

    // verify the binary tree and fill the results using batch verification
    bls_batchVerify_tree(root, sigs_len, &results[0], data, data_len);

    // free the allocated memory 
    free_tree(root); // (relic free is called in free_tree)
    free(sigs); 
    free(pks);
    bn_free(r);   
}<|MERGE_RESOLUTION|>--- conflicted
+++ resolved
@@ -32,13 +32,7 @@
 
 // checks if input point s is on the curve E1
 // and is in the subgroup G1
-<<<<<<< HEAD
-// membership check in G1 is using a naive scalar multiplication by the group order
-// TODO: switch to the faster Bowe check 
 int check_membership_G1(const ep_t p){
-=======
-static int check_membership_G1(const ep_t p){
->>>>>>> 7f2eb55d
 #if MEMBERSHIP_CHECK
     // check p is on curve
     if (!ep_is_valid(p))
