# Flow Cryptography

This Go package provides the cryptography tools needed by the Flow blockchain.
Most of the primitives and protocols can be used in other projects and are not specific to Flow.

Flow is an ongoing project, which means that new features will still be added and modifications will still be made to improve security and performance of the cryptography package.

Notes:
   - The package has been audited for security in January 2021 on [this version](https://github.com/onflow/flow-go/tree/2707acdabb851138e298b2d186e73f47df8a14dd). The package had a few improvements since. 
   - The package does not provide security against side channel or fault attacks.

## Package import

Cloning Flow repository and following the [installation steps](https://github.com/onflow/flow-go) builds the necessary tools to use Flow cryptography.

If you wish to only import the Flow cryptography package into your Go project, please follow the following steps:

- Get Flow cryptography package 
```
go get github.com/onflow/flow-go/crypto
```
or simply import the package to your Go project
 ```
import "github.com/onflow/flow-go/crypto"
```

This is enough to run the package code for many functionalities. However, this isn't enough if BLS signature related functionalities are used. The BLS features rely on an extrnal C library ([Relic](https://github.com/relic-toolkit/relic)) for lower level mathematical operations. Building your project at this stage including BLS functionalities would result in build errors related to missing "relic" files. For instance:
```
fatal error: 'relic.h' file not found
#include "relic.h"
         ^~~~~~~~~
```

 An extra step is required to compile the external dependency (Relic) locally. 

- Install [CMake](https://cmake.org/install/), which is used for building the package. The build also requires [Git](http://git-scm.com/) and bash scripting.  
- From the Go package directory in `$GOPATH/pkg/mod/github.com/onflow/flow-go/crypto@<version-tag>/`, build the package dependencies. `version-tag` is the imported package version. 
For instance:
```
cd $GOPATH/pkg/mod/github.com/onflow/flow-go/crypto@v0.25.0/
go generate
```

<<<<<<< HEAD
Below is a bash script example to automate the above steps. The script can be copied into your Go project root directory.
It extracts the imported pacakage version from your project's go.mod file and performs the remaining steps. 
```bash
#!/bin/bash

# crypto package 
PKG_NAME="github.com/onflow/flow-go/crypto"

# go get the package
go get ${PKG_NAME}

# go.mod
MOD_FILE="./go.mod"

# the version of onflow/flow-go/crypto used in the project is read from the go.mod file
if [ -f "${MOD_FILE}" ]
then
    # extract the version from the go.mod file
    VERSION="$(grep ${PKG_NAME} < ${MOD_FILE} | cut -d' ' -f 2)"
    # using the right version, get the package directory path
    PKG_DIR="$(go env GOPATH)/pkg/mod/${PKG_NAME}@${VERSION}"
else 
   { echo "couldn't find go.mod file - make sure the script is in the project root directory"; exit 1; }
fi

# grant permissions if not existant
if [[ ! -r ${PKG_DIR}  || ! -w ${PKG_DIR} || ! -x ${PKG_DIR} ]]; then
   sudo chmod -R 755 "${PKG_DIR}"
fi

# get into the package directory and set up the external dependencies
(
    cd "${PKG_DIR}" || { echo "cd into the GOPATH package folder failed"; exit 1; }
    go generate
)
``` 


When building your project and including any BLS functionality, adding a build tag to include the BLS files in the build is required.
The tag is not required when the package is used without BLS functions. It was introduced to avoid build errors when BLS (and therefore Relic) is not needed.
=======
Finally, when building your project and including any BLS functionality, adding a Go build tag to include the BLS files in the build is necessary.
>>>>>>> 39ea9341
```
go build -tags=relic
```

## Algorithms

### Hashing and Message Authentication Code:

`crypto/hash` provides the hashing and MAC algorithms required for Flow. All algorithm implement the generic interface `Hasher`. All digests are of the generic type `Hash`.

 * SHA-3: 256 and 384 output sizes
 * Legacy Kaccak: 256 output size
 * SHA-2: 256 and 384 output sizes
 * KMAC: 128 variant

### Signature schemes

All signature schemes use the generic interfaces of `PrivateKey` and `PublicKey`. All signatures are of the generic type `Signature`.

 * ECDSA
    * public keys are uncompressed.
    * ephemeral key is derived from the private key, hash and an external entropy using a CSPRNG (based on https://golang.org/pkg/crypto/ecdsa/).
    * supports NIST P-256 (secp256r1) and secp256k1 curves.

 * BLS
    * supports [BLS 12-381](https://electriccoin.co/blog/new-snark-curve/) curve.
    * is optimized for shorter signatures (on G1)
    * public keys are longer (on G2)
    * supports [compressed](https://www.ietf.org/archive/id/draft-irtf-cfrg-pairing-friendly-curves-08.html#name-zcash-serialization-format-) and uncompressed serialization of G1/G2 points.
    * hash to curve is using the [optimized SWU map](https://eprint.iacr.org/2019/403.pdf).
    * expanding the message is using KMAC 128 with a domain separation tag.
    * signature verification includes the signature membership check in G1.
    * public key membership check in G2 is provided outside of the signature verification.
    * membership check in G1 is using [Bowe's fast check](https://eprint.iacr.org/2019/814.pdf), while membership check in G2 is using a simple scalar multiplication by the group order.
    * non-interactive aggregation of signatures, public keys and private keys.
    * multi-signature verification of an aggregated signature of a single message under multiple public keys.
    * multi-signature verification of an aggregated signature of multiple messages under multiple public keys.
    * batch verification of multiple signatures of a single message under multiple
    public keys: use a binary tree of aggregations to find the invalid signatures.
    * SPoCK scheme based on BLS: verifies two signatures have been generated from the same message that is unknown to the verifier.

 * Future features:
    * membership checks in G2 using [Bowe's method](https://eprint.iacr.org/2019/814.pdf).
    * support a G1/G2 swap (signatures on G2 and public keys on G1).

### PRNG

 * ChaCha20-based CSPRNG

## Protocols

### Threshold Signature

 * BLS-based threshold signature
    * [non interactive](https://www.iacr.org/archive/pkc2003/25670031/25670031.pdf) threshold signature reconstruction.
    * supports only BLS 12-381 curve with the same features above.
    * (t+1) signatures are required to reconstruct the threshold signature.
    * key generation (single dealer) to provide the set of keys.
    * provides a stateless api and a stateful api.

 * Future features:
    * support a partial signature reconstruction in the stateful api to avoid a long final reconstruction.


### Discrete-Log based distributed key generation

All supported Distributed Key Generation protocols are [discrete log based](http://citeseerx.ist.psu.edu/viewdoc/download?doi=10.1.1.50.2737&rep=rep1&type=pdf) and are implemented for the same BLS setup on the BLS 12-381 curve. The protocols generate key sets for the BLS-based threshold signature.

 * Feldman VSS
    * simple verifiable secret sharing with a single dealer.
    * the library does not implement the communication channels between participants. The caller should implement the methods `PrivateSend` (1-to-1 messaging) and `Broadcast` (1-to-n messaging)
    * 1-to-1 messaging must be a private channel, the caller must make sure the channel preserves confidentialiy and authenticates the sender.
    * 1-to-n broadcasting assume all destination participants receive the same copy of the message. The channel should also authenticate the broadcaster.
    * It is recommended that both communication channels are unique per protocol instance. This could be achieved by prepending the messages to send/broadcast by a unique protocol instance ID.
 * Feldman VSS Qual.
    * an extension of the simple Feldman VSS.
    * implements a complaint mechanism to qualify/disqualify the dealer.
 * Joint Feldman (Pedersen)
    * distributed generation.
    * based on multiple parallel instances of Feldman VSS Qual with multiple dealers.
    * same assumptions about the communication channels as in Feldman VSS.




<|MERGE_RESOLUTION|>--- conflicted
+++ resolved
@@ -41,7 +41,6 @@
 go generate
 ```
 
-<<<<<<< HEAD
 Below is a bash script example to automate the above steps. The script can be copied into your Go project root directory.
 It extracts the imported pacakage version from your project's go.mod file and performs the remaining steps. 
 ```bash
@@ -80,11 +79,9 @@
 ``` 
 
 
-When building your project and including any BLS functionality, adding a build tag to include the BLS files in the build is required.
+Finally, when building your project and including any BLS functionality, adding a Go build tag to include the BLS files in the build is required.
 The tag is not required when the package is used without BLS functions. It was introduced to avoid build errors when BLS (and therefore Relic) is not needed.
-=======
-Finally, when building your project and including any BLS functionality, adding a Go build tag to include the BLS files in the build is necessary.
->>>>>>> 39ea9341
+
 ```
 go build -tags=relic
 ```
