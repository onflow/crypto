package hash

import (
	"crypto/rand"
	"crypto/sha256"
	"crypto/sha512"
	"encoding/hex"
	"testing"

	"github.com/stretchr/testify/assert"
	"github.com/stretchr/testify/require"
	"golang.org/x/crypto/sha3"
)

// Sanity check of SHA3_256
func TestSanitySHA3_256(t *testing.T) {
	input := []byte("test")
	expected, _ := hex.DecodeString("36f028580bb02cc8272a9a020f4200e346e276ae664e45ee80745574e2f5ab80")

	alg := NewSHA3_256()
	hash := alg.ComputeHash(input)
	assert.Equal(t, Hash(expected), hash)
}

// Sanity check of SHA3_384
func TestSanitySHA3_384(t *testing.T) {
	input := []byte("test")
	expected, _ := hex.DecodeString("e516dabb23b6e30026863543282780a3ae0dccf05551cf0295178d7ff0f1b41eecb9db3ff219007c4e097260d58621bd")

	alg := NewSHA3_384()
	hash := alg.ComputeHash(input)
	assert.Equal(t, Hash(expected), hash)
}

// Sanity check of SHA2_256
func TestSanitySHA2_256(t *testing.T) {
	input := []byte("test")
	expected, _ := hex.DecodeString("9f86d081884c7d659a2feaa0c55ad015a3bf4f1b2b0b822cd15d6c15b0f00a08")

	alg := NewSHA2_256()
	hash := alg.ComputeHash(input)
	assert.Equal(t, Hash(expected), hash)
}

// Sanity check of SHA2_384
func TestSanitySHA2_384(t *testing.T) {
	input := []byte("test")
	expected, _ := hex.DecodeString("768412320f7b0aa5812fce428dc4706b3cae50e02a64caa16a782249bfe8efc4b7ef1ccb126255d196047dfedf17a0a9")

	alg := NewSHA2_384()
	hash := alg.ComputeHash(input)
	assert.Equal(t, Hash(expected), hash)
}

// Sanity check of Keccak_256
func TestSanityKeccak_256(t *testing.T) {
	input := []byte("test")
	expected, _ := hex.DecodeString("9c22ff5f21f0b81b113e63f7db6da94fedef11b2119b4088b89664fb9a3cb658")

	alg := NewKeccak_256()
	hash := alg.ComputeHash(input)
	assert.Equal(t, Hash(expected), hash)
}

// Sanity checks of KMAC128
// the test vector is taken from the NIST document
// https://csrc.nist.gov/CSRC/media/Projects/Cryptographic-Standards-and-Guidelines/documents/examples/Kmac_samples.pdf
func TestSanityKmac128(t *testing.T) {

	input := []byte{0x00, 0x01, 0x02, 0x03}
	expected := []Hash{
		{0xE5, 0x78, 0x0B, 0x0D, 0x3E, 0xA6, 0xF7, 0xD3, 0xA4, 0x29, 0xC5, 0x70, 0x6A, 0xA4, 0x3A, 0x00,
			0xFA, 0xDB, 0xD7, 0xD4, 0x96, 0x28, 0x83, 0x9E, 0x31, 0x87, 0x24, 0x3F, 0x45, 0x6E, 0xE1, 0x4E},
		{0x3B, 0x1F, 0xBA, 0x96, 0x3C, 0xD8, 0xB0, 0xB5, 0x9E, 0x8C, 0x1A, 0x6D, 0x71, 0x88, 0x8B, 0x71,
			0x43, 0x65, 0x1A, 0xF8, 0xBA, 0x0A, 0x70, 0x70, 0xC0, 0x97, 0x9E, 0x28, 0x11, 0x32, 0x4A, 0xA5},
	}
	key := []byte{0x40, 0x41, 0x42, 0x43, 0x44, 0x45, 0x46, 0x47, 0x48, 0x49, 0x4A, 0x4B, 0x4C, 0x4D, 0x4E, 0x4F,
		0x50, 0x51, 0x52, 0x53, 0x54, 0x55, 0x56, 0x57, 0x58, 0x59, 0x5A, 0x5B, 0x5C, 0x5D, 0x5E, 0x5F}
	customizers := [][]byte{
		[]byte(""),
		[]byte("My Tagged Application"),
	}
	outputSize := 32

	alg, err := NewKMAC_128(key, customizers[0], outputSize)
	require.Nil(t, err)
	_, _ = alg.Write(input[0:2])
	_, _ = alg.Write(input[2:])
	hash := alg.SumHash()
	assert.Equal(t, expected[0], hash)

	for i := 0; i < len(customizers); i++ {
		alg, err = NewKMAC_128(key, customizers[i], outputSize)
		require.Nil(t, err)
		hash = alg.ComputeHash(input)
		assert.Equal(t, expected[i], hash)
	}

	// test short key length
	_, err = NewKMAC_128(key[:15], customizers[0], outputSize)
	assert.Error(t, err)
}

// TestHashersAPI tests the expected definition of the hashers APIs
func TestHashersAPI(t *testing.T) {

	newKmac128 := func() Hasher {
		kmac, err := NewKMAC_128([]byte("test_key________"), []byte("test_custommizer"), 32)
		if err != nil {
			panic("new kmac hasher failed")
		}
		return kmac
	}

	newHasherFunctions := [](func() Hasher){
		NewSHA2_256,
		NewSHA2_384,
		NewSHA3_256,
		NewSHA3_384,
		newKmac128,
		NewKeccak_256,
	}

	data := make([]byte, 1801)
	_, err := rand.Read(data)
	require.NoError(t, err)

	for _, newFunction := range newHasherFunctions {
		// Reset should empty the state
		h := newFunction()
		expectedEmptyHash := h.SumHash()
		_, _ = h.Write(data)
		h.Reset()
		emptyHash := h.SumHash()
		assert.Equal(t, expectedEmptyHash, emptyHash)

		// SumHash on an empty state is equal to compute hash with empty data
		emptyHash = h.ComputeHash(nil)
		assert.Equal(t, expectedEmptyHash, emptyHash)

		// successive writes of data are equivalent to compute hash
		// of the concatenated data
		h = newFunction()
		hash1 := h.ComputeHash(data)

		h.Reset()
		_, _ = h.Write(data[:355])
		_, _ = h.Write(data[355:902])
		_, _ = h.Write(data[902:])
		hash2 := h.SumHash()
		assert.Equal(t, hash1, hash2)

		// ComputeHash output does not depend on the hasher state
		h = newFunction()

		_, _ = h.Write([]byte("dummy data"))
		hash1 = h.ComputeHash(data)
		assert.Equal(t, hash1, hash2)
	}
}

// TestSHA2 is a specific test of SHA2-256 and SHA2-384.
// It compares the hashes of random data of different lengths to
// the output of standard Go sha2.
func TestSHA2(t *testing.T) {

	t.Run("SHA2_256", func(t *testing.T) {
		for i := 0; i < 5000; i++ {
			value := make([]byte, i)
			_, err := rand.Read(value)
			require.NoError(t, err)
			expected := sha256.Sum256(value)

			// test hash computation using the hasher
			hasher := NewSHA2_256()
			h := hasher.ComputeHash(value)
			assert.Equal(t, expected[:], []byte(h))

			// test hash computation using the light api
			var res [HashLenSHA2_256]byte
			ComputeSHA2_256(&res, value)
			assert.Equal(t, expected[:], res[:])
		}
	})

	t.Run("SHA2_384", func(t *testing.T) {
		for i := 0; i < 5000; i++ {
			value := make([]byte, i)
			_, err := rand.Read(value)
			require.NoError(t, err)
			expected := sha512.Sum384(value)

			hasher := NewSHA2_384()
			h := hasher.ComputeHash(value)
			assert.Equal(t, expected[:], []byte(h))
		}
	})
}

// TestSHA3 is a specific test of SHA3-256 and SHA3-384.
// It compares the hashes of random data of different lengths to
// the output of standard Go sha3.
func TestSHA3(t *testing.T) {
	t.Run("SHA3_256", func(t *testing.T) {
		for i := 0; i < 5000; i++ {
			value := make([]byte, i)
			_, err := rand.Read(value)
			require.NoError(t, err)
			expected := sha3.Sum256(value)

			// test hash computation using the hasher
			hasher := NewSHA3_256()
			h := hasher.ComputeHash(value)
			assert.Equal(t, expected[:], []byte(h))

			// test hash computation using the light api
			var res [HashLenSHA3_256]byte
			ComputeSHA3_256(&res, value)
			assert.Equal(t, expected[:], res[:])
		}
	})

	t.Run("SHA3_384", func(t *testing.T) {
		for i := 0; i < 5000; i++ {
			value := make([]byte, i)
			_, err := rand.Read(value)
			require.NoError(t, err)
			expected := sha3.Sum384(value)

			hasher := NewSHA3_384()
			h := hasher.ComputeHash(value)
			assert.Equal(t, expected[:], []byte(h))
		}
	})
}

// TestKeccak is a specific test of Keccak-256.
// It compares the hashes of random data of different lengths to
// the output of Go LegacyKeccak.
func TestKeccak(t *testing.T) {
	for i := 0; i < 5000; i++ {
		value := make([]byte, i)
		_, err := rand.Read(value)
		require.NoError(t, err)
		k := sha3.NewLegacyKeccak256()
		k.Write(value)
		expected := k.Sum(nil)

		// test hash computation using the hasher
		hasher := NewKeccak_256()
		h := hasher.ComputeHash(value)
		assert.Equal(t, expected[:], []byte(h))
	}
}

// Benchmark of all hashers' ComputeHash function
func BenchmarkComputeHash(b *testing.B) {

	m := make([]byte, 32)
<<<<<<< HEAD
	_, _ = rand.Read(m)
=======
	_, err := rand.Read(m)
	require.NoError(b, err)
>>>>>>> e0c54d70

	b.Run("SHA2_256", func(b *testing.B) {
		b.ResetTimer()
		for i := 0; i < b.N; i++ {
			alg := NewSHA2_256()
			_ = alg.ComputeHash(m)
		}
		b.StopTimer()
	})

	b.Run("SHA2_256_light", func(b *testing.B) {
		var h [HashLenSHA2_256]byte
		b.ResetTimer()
		for i := 0; i < b.N; i++ {
			ComputeSHA2_256(&h, m)
		}
		b.StopTimer()
	})

	b.Run("SHA2_384", func(b *testing.B) {
		b.ResetTimer()
		for i := 0; i < b.N; i++ {
			alg := NewSHA2_384()
			_ = alg.ComputeHash(m)
		}
		b.StopTimer()
	})

	b.Run("SHA3_256", func(b *testing.B) {
		b.ResetTimer()
		for i := 0; i < b.N; i++ {
			alg := NewSHA3_256()
			alg.ComputeHash(m)
		}
		b.StopTimer()
	})

	b.Run("SHA3_256_light", func(b *testing.B) {
		var h [HashLenSHA3_256]byte
		b.ResetTimer()
		for i := 0; i < b.N; i++ {
			ComputeSHA3_256(&h, m)
		}
		b.StopTimer()
	})

	b.Run("SHA3_384", func(b *testing.B) {
		b.ResetTimer()
		for i := 0; i < b.N; i++ {
			alg := NewSHA3_384()
			_ = alg.ComputeHash(m)
		}
		b.StopTimer()
	})

	b.Run("Keccak_256", func(b *testing.B) {
		b.ResetTimer()
		for i := 0; i < b.N; i++ {
			alg := NewKeccak_256()
			alg.ComputeHash(m)
		}
		b.StopTimer()
	})

	// KMAC128 with 128 bytes output
	b.Run("KMAC128_128", func(b *testing.B) {
		alg, _ := NewKMAC_128([]byte("bench_key________"), []byte("bench_custommizer"), 128)
		b.ResetTimer()
		for i := 0; i < b.N; i++ {
			_ = alg.ComputeHash(m)
		}
		b.StopTimer()
	})
}<|MERGE_RESOLUTION|>--- conflicted
+++ resolved
@@ -257,12 +257,8 @@
 func BenchmarkComputeHash(b *testing.B) {
 
 	m := make([]byte, 32)
-<<<<<<< HEAD
-	_, _ = rand.Read(m)
-=======
 	_, err := rand.Read(m)
 	require.NoError(b, err)
->>>>>>> e0c54d70
 
 	b.Run("SHA2_256", func(b *testing.B) {
 		b.ResetTimer()
