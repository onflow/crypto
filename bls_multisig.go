// +build relic

package crypto

import (
	"errors"
	"fmt"

	"github.com/dapperlabs/flow-go/crypto/hash"
)

// BLS multi-signature using BLS12-381 curve
// ([zcash]https://github.com/zkcrypto/pairing/blob/master/src/bls12_381/README.md#bls12-381)
// Pairing, ellipic curve and modular arithmetic is using Relic library.
// This implementation does not include any security against side-channel attacks.

// existing features:
//  - the same BLS set-up in bls.go
//  - Use the proof of possession (PoP) to prevent the Rogue public-key attack.
<<<<<<< HEAD
//  - Non-interactive aggregation of private keys, public keys or signatures.
//  - Non-interactive subtraction of multiple public keys from a (aggregated) public key.
//  - Multi-signature verification of an aggregated signatures of a single message
//  under multiple public keys.
//  - batch verification of multiple signatures of a single message under multiple
=======
//  - Non-interactive aggregation of multiple signatures into one.
//  - Non-interactive aggregation of multiple private keys into one.
//  - Non-interactive aggregation of multiple public keys into one.
//  - Non-interactive subtraction of multiple public keys from an aggregated public key.
//  - Multi-signature verification of an aggregated signature of a single message under multiple
>>>>>>> 0e525ccd
//  public keys.

// #cgo CFLAGS: -g -Wall -std=c99 -I./ -I./relic/build/include
// #cgo LDFLAGS: -Lrelic/build/lib -l relic_s
// #include "bls_include.h"
import "C"

// AggregateSignatures aggregate multiple BLS signatures into one.
//
// Signatures could be generated from the same or distinct messages, they
// could also be the aggregation of other signatures.
// The order of the signatures in the slice does not matter since the aggregation
// is commutative.
// No subgroup membership check is performed on the input signatures.
func AggregateSignatures(sigs []Signature) (Signature, error) {
	_ = newBLSBLS12381()
	// flatten the shares (required by the C layer)
	flatSigs := make([]byte, 0, signatureLengthBLSBLS12381*len(sigs))
	for _, sig := range sigs {
		flatSigs = append(flatSigs, sig...)
	}
	aggregatedSig := make([]byte, signatureLengthBLSBLS12381)

	var sigsPointer *C.uchar
	if len(sigs) != 0 {
		sigsPointer = (*C.uchar)(&flatSigs[0])
	} else {
		sigsPointer = (*C.uchar)(nil)
	}

	// add the points in the C layer
	if C.ep_sum_vector_byte(
		(*C.uchar)(&aggregatedSig[0]),
		sigsPointer,
		(C.int)(len(sigs)),
	) != valid {
		return nil, fmt.Errorf("decoding BLS signatures has failed")
	}
	return aggregatedSig, nil
}

// AggregatePrivateKeys aggregate multiple BLS private keys into one.
//
// The order of the keys in the slice does not matter since the aggregation
// is commutative. The slice can be empty.
// No check is performed on the input private keys.
func AggregatePrivateKeys(keys []PrivateKey) (PrivateKey, error) {
	_ = newBLSBLS12381()
	scalars := make([]scalar, 0, len(keys))
	for _, sk := range keys {
		if sk.Algorithm() != BLSBLS12381 {
			return nil, fmt.Errorf("all keys must be BLS keys")
		}
		// assertion is guaranteed to be correct after the algorithm check
		skBls, _ := sk.(*PrKeyBLSBLS12381)
		scalars = append(scalars, skBls.scalar)
	}

	var sum scalar
	var scalarPointer *C.bn_st
	if len(keys) != 0 {
		scalarPointer = (*C.bn_st)(&scalars[0])
	} else {
		scalarPointer = (*C.bn_st)(nil)
	}
	C.bn_sum_vector((*C.bn_st)(&sum), scalarPointer,
		(C.int)(len(scalars)))
	return &PrKeyBLSBLS12381{
		pk:     nil,
		scalar: sum,
	}, nil
}

// AggregatePublicKeys aggregate multiple BLS public keys into one.
//
// The order of the keys in the slice does not matter since the aggregation
// is commutative. The slice can be empty.
// No check is performed on the input public keys.
func AggregatePublicKeys(keys []PublicKey) (PublicKey, error) {
	_ = newBLSBLS12381()
	points := make([]pointG2, 0, len(keys))
	for _, pk := range keys {
		if pk.Algorithm() != BLSBLS12381 {
			return nil, fmt.Errorf("all keys must be BLS keys")
		}
		// assertion is guaranteed to be correct after the algorithm check
		pkBLS, _ := pk.(*PubKeyBLSBLS12381)
		points = append(points, pkBLS.point)
	}

	var sum pointG2
	var pointsPointer *C.ep2_st
	if len(keys) != 0 {
		pointsPointer = (*C.ep2_st)(&points[0])
	} else {
		pointsPointer = (*C.ep2_st)(nil)
	}
	C.ep2_sum_vector((*C.ep2_st)(&sum), pointsPointer,
		(C.int)(len(points)))
	return &PubKeyBLSBLS12381{
		point: sum,
	}, nil
}

// RemovePublicKeys removes multiple BLS public keys from a given (aggregated) public key.
//
// The common use case assumes the aggregated public key was initially formed using
// the keys to be removed (directly or using other aggregated forms). However the function
// can still be called in different use cases.
// The order of the keys to be removed in the slice does not matter since the removal
// is commutative. The slice of keys to be removed can be empty.
// No check is performed on the input public keys.
func RemovePublicKeys(aggKey PublicKey, keysToRemove []PublicKey) (PublicKey, error) {
	_ = newBLSBLS12381()
	if aggKey.Algorithm() != BLSBLS12381 {
		return nil, fmt.Errorf("all keys must be BLS keys")
	}
	// assertion is guaranteed to be correct after the algorithm check
	aggPKBLS, _ := aggKey.(*PubKeyBLSBLS12381)

	pointsToSubtract := make([]pointG2, 0, len(keysToRemove))
	for _, pk := range keysToRemove {
		if pk.Algorithm() != BLSBLS12381 {
			return nil, fmt.Errorf("all keys must be BLS keys")
		}
		// assertion is guaranteed to be correct after the algorithm check
		pkBLS, _ := pk.(*PubKeyBLSBLS12381)
		pointsToSubtract = append(pointsToSubtract, pkBLS.point)
	}

	var pointsPointer *C.ep2_st
	if len(pointsToSubtract) != 0 {
		pointsPointer = (*C.ep2_st)(&pointsToSubtract[0])
	} else {
		pointsPointer = (*C.ep2_st)(nil)
	}

	var resultKey pointG2
	C.ep2_subtract_vector((*C.ep2_st)(&resultKey), (*C.ep2_st)(&aggPKBLS.point),
		pointsPointer, (C.int)(len(pointsToSubtract)))

	return &PubKeyBLSBLS12381{
		point: resultKey,
	}, nil
}

// VerifySignatureOneMessage is a multi-signature verification that verifies a
// BLS signature of a single message against multiple BLS public keys.
//
// The input signature could be generated by aggregating multiple signatures of the
// message under multiple private keys. The public keys corresponding to the signing
// private keys are passed as input to this function. The input hasher is the same
// used to generate all initial signatures.
// The order of the public keys in the slice does not matter. An error is returned if
// the slice is empty.
// Membership check is performed on the input signature but not on the input public
// keys (which is supposed to have happened outside this function using the library
// key generation or bytes decode function).
func VerifySignatureOneMessage(pks []PublicKey, s Signature,
	message []byte, kmac hash.Hasher) (bool, error) {
	// check the public key list is not empty
	if len(pks) == 0 {
		return false, fmt.Errorf("key list is empty")
	}
	aggPk, err := AggregatePublicKeys(pks)
	if err != nil {
		return false, fmt.Errorf("aggregating public keys for verification failed: %w", err)
	}
	return aggPk.Verify(s, message, kmac)
}

// BatchVerifySignaturesOneMessage is a batch verification of multiple
// BLS signatures of a single message against multiple BLS public keys that
// is faster than verifying the signatures one by one.
//
// Each signature at index (i) of the input signature slice is verified against
// the public key of the same index (i) in the input key slice.
// The input hasher is the same used to generate all signatures.
// The returned boolean slice is a slice so that the value at index (i) is true
// if signature (i) verifies against public key (i), and false otherwise.
//
// Membership checks are performed on the input signatures but not on the input public
// keys (which is supposed to have happened outside this function using the library
// key generation or bytes decode function).
// An error is returned if the key slice is empty.
func BatchVerifySignaturesOneMessage(pks []PublicKey, sigs []Signature,
	message []byte, kmac hash.Hasher) ([]bool, error) {
	_ = newBLSBLS12381()

	// public keys check
	if len(pks) == 0 || len(pks) != len(sigs) {
		return []bool{}, fmt.Errorf("key list length is not valid")
	}

	verifBool := make([]bool, len(sigs))
	// hasher check
	if kmac == nil {
		return verifBool, errors.New("VerifyBytes requires a Hasher")
	}

	if kmac.Size() < opSwUInputLenBLSBLS12381 {
		return verifBool, fmt.Errorf("hasher with at least %d output byte size is required, current size is %d",
			opSwUInputLenBLSBLS12381, kmac.Size())
	}

	pkPoints := make([]pointG2, 0, len(pks))
	for i, pk := range pks {
		if pk.Algorithm() != BLSBLS12381 {
			return verifBool, fmt.Errorf("all keys must be BLS keys, key at index %d is %s", i, pk.Algorithm())
		}
		// assertion is guaranteed to be correct after the algorithm check
		pkBLS, _ := pk.(*PubKeyBLSBLS12381)
		pkPoints = append(pkPoints, pkBLS.point)
	}

	// flatten the shares (required by the C layer)
	flatSigs := make([]byte, 0, signatureLengthBLSBLS12381*len(sigs))
	for _, sig := range sigs {
		flatSigs = append(flatSigs, sig...)
	}

	// hash the input to 128 bytes
	h := kmac.ComputeHash(message)
	verifInt := make([]byte, len(verifBool))

	C.bls_batchVerify(
		(C.int)(len(verifInt)),
		(*C.uchar)(&verifInt[0]),
		(*C.ep2_st)(&pkPoints[0]),
		(*C.uchar)(&flatSigs[0]),
		(*C.uchar)(&h[0]),
		(C.int)(len(h)),
	)

	for i, v := range verifInt {
		verifBool[i] = ((C.int)(v) == valid)
	}

	return verifBool, nil
}<|MERGE_RESOLUTION|>--- conflicted
+++ resolved
@@ -17,19 +17,11 @@
 // existing features:
 //  - the same BLS set-up in bls.go
 //  - Use the proof of possession (PoP) to prevent the Rogue public-key attack.
-<<<<<<< HEAD
-//  - Non-interactive aggregation of private keys, public keys or signatures.
+//  - Non-interactive aggregation of private keys, public keys and signatures.
 //  - Non-interactive subtraction of multiple public keys from a (aggregated) public key.
 //  - Multi-signature verification of an aggregated signatures of a single message
 //  under multiple public keys.
 //  - batch verification of multiple signatures of a single message under multiple
-=======
-//  - Non-interactive aggregation of multiple signatures into one.
-//  - Non-interactive aggregation of multiple private keys into one.
-//  - Non-interactive aggregation of multiple public keys into one.
-//  - Non-interactive subtraction of multiple public keys from an aggregated public key.
-//  - Multi-signature verification of an aggregated signature of a single message under multiple
->>>>>>> 0e525ccd
 //  public keys.
 
 // #cgo CFLAGS: -g -Wall -std=c99 -I./ -I./relic/build/include
