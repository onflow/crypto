# Name of the cover profile
COVER_PROFILE := cover.out

IMAGE_TAG := v0.0.7

ADX_SUPPORT := $(shell if ([ -f "/proc/cpuinfo" ] && grep -q -e '^flags.*\badx\b' /proc/cpuinfo); then echo 1; else echo 0; fi)

.PHONY: setup
setup:
	go generate

# test BLS-related functionalities requiring the Relic library (and hence relic Go build flag)
.PHONY: relic_tests
relic_tests:
ifeq ($(ADX_SUPPORT), 1)
	go test -coverprofile=$(COVER_PROFILE) $(if $(RACE_DETECTOR),-race,) $(if $(JSON_OUTPUT),-json,) $(if $(NUM_RUNS),-count $(NUM_RUNS),) --tags relic $(if $(VERBOSE),-v,)
else
	CGO_CFLAGS="-D__BLST_PORTABLE__" go test -coverprofile=$(COVER_PROFILE) $(if $(RACE_DETECTOR),-race,) $(if $(JSON_OUTPUT),-json,) $(if $(NUM_RUNS),-count $(NUM_RUNS),) --tags relic $(if $(VERBOSE),-v,)
endif

# test all packages that do not require Relic library (all functionalities except the BLS-related ones)
.PHONY: non_relic_tests
non_relic_tests:
# root package without relic 
<<<<<<< HEAD
	GO111MODULE=on go test -coverprofile=$(COVER_PROFILE) $(if $(JSON_OUTPUT),-json,) $(if $(NUM_RUNS),-count $(NUM_RUNS),) $(if $(VERBOSE),-v,)
# sub packages
	GO111MODULE=on go test -coverprofile=$(COVER_PROFILE) $(if $(JSON_OUTPUT),-json,) $(if $(NUM_RUNS),-count $(NUM_RUNS),) $(if $(VERBOSE),-v,) ./hash
	GO111MODULE=on go test -coverprofile=$(COVER_PROFILE) $(if $(JSON_OUTPUT),-json,) $(if $(NUM_RUNS),-count $(NUM_RUNS),) $(if $(VERBOSE),-v,) ./random
=======
	go test -coverprofile=$(COVER_PROFILE) $(if $(RACE_DETECTOR),-race,) $(if $(JSON_OUTPUT),-json,) $(if $(NUM_RUNS),-count $(NUM_RUNS),) $(if $(VERBOSE),-v,)
# sub packages
	go test -coverprofile=$(COVER_PROFILE) $(if $(RACE_DETECTOR),-race,) $(if $(JSON_OUTPUT),-json,) $(if $(NUM_RUNS),-count $(NUM_RUNS),) $(if $(VERBOSE),-v,) ./hash
	go test -coverprofile=$(COVER_PROFILE) $(if $(RACE_DETECTOR),-race,) $(if $(JSON_OUTPUT),-json,) $(if $(NUM_RUNS),-count $(NUM_RUNS),) $(if $(VERBOSE),-v,) ./random
>>>>>>> 06e28cbe

############################################################################################
# CAUTION: DO NOT MODIFY THIS TARGET! DOING SO WILL BREAK THE FLAKY TEST MONITOR

# runs all tests of the crypto package 
.PHONY: test
test: relic_tests non_relic_tests

############################################################################################

.PHONY: docker-build
docker-build:
	docker build -t gcr.io/dl-flow/golang-cmake:latest -t gcr.io/dl-flow/golang-cmake:$(IMAGE_TAG) .

.PHONY: docker-push
docker-push:
	docker push gcr.io/dl-flow/golang-cmake:latest 
	docker push "gcr.io/dl-flow/golang-cmake:$(IMAGE_TAG)"<|MERGE_RESOLUTION|>--- conflicted
+++ resolved
@@ -21,23 +21,16 @@
 # test all packages that do not require Relic library (all functionalities except the BLS-related ones)
 .PHONY: non_relic_tests
 non_relic_tests:
-# root package without relic 
-<<<<<<< HEAD
-	GO111MODULE=on go test -coverprofile=$(COVER_PROFILE) $(if $(JSON_OUTPUT),-json,) $(if $(NUM_RUNS),-count $(NUM_RUNS),) $(if $(VERBOSE),-v,)
-# sub packages
-	GO111MODULE=on go test -coverprofile=$(COVER_PROFILE) $(if $(JSON_OUTPUT),-json,) $(if $(NUM_RUNS),-count $(NUM_RUNS),) $(if $(VERBOSE),-v,) ./hash
-	GO111MODULE=on go test -coverprofile=$(COVER_PROFILE) $(if $(JSON_OUTPUT),-json,) $(if $(NUM_RUNS),-count $(NUM_RUNS),) $(if $(VERBOSE),-v,) ./random
-=======
+# root package without relic
 	go test -coverprofile=$(COVER_PROFILE) $(if $(RACE_DETECTOR),-race,) $(if $(JSON_OUTPUT),-json,) $(if $(NUM_RUNS),-count $(NUM_RUNS),) $(if $(VERBOSE),-v,)
 # sub packages
 	go test -coverprofile=$(COVER_PROFILE) $(if $(RACE_DETECTOR),-race,) $(if $(JSON_OUTPUT),-json,) $(if $(NUM_RUNS),-count $(NUM_RUNS),) $(if $(VERBOSE),-v,) ./hash
 	go test -coverprofile=$(COVER_PROFILE) $(if $(RACE_DETECTOR),-race,) $(if $(JSON_OUTPUT),-json,) $(if $(NUM_RUNS),-count $(NUM_RUNS),) $(if $(VERBOSE),-v,) ./random
->>>>>>> 06e28cbe
 
 ############################################################################################
 # CAUTION: DO NOT MODIFY THIS TARGET! DOING SO WILL BREAK THE FLAKY TEST MONITOR
 
-# runs all tests of the crypto package 
+# runs all tests of the crypto package
 .PHONY: test
 test: relic_tests non_relic_tests
 
