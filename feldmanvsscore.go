// +build relic

package crypto

// #cgo CFLAGS: -g -Wall -std=c99 -I./ -I./relic/include -I./relic/include/low
// #cgo LDFLAGS: -Lrelic/build/lib -l relic_s
// #include "dkg_include.h"
import "C"
import (
	log "github.com/sirupsen/logrus"
)

func (s *feldmanVSSstate) generateShares(seed []byte) *DKGoutput {
	seedRelic(seed)
	// Generate a polyomial P in Zr[X] of degree t
	s.a = make([]scalar, s.threshold+1)
	s.A = make([]pointG2, s.threshold+1)
	s.y = make([]pointG2, s.size)
	for i := 0; i < s.threshold+1; i++ {
		randZr(&s.a[i])
		_G2scalarGenMult(&s.A[i], &s.a[i])
	}

	// prepare the DKGToSend slice and compute the shares
	out := &DKGoutput{
		result: valid,
		err:    nil,
	}

	// s.size-1 DKGToSend to be sent to the other nodes
	// One DKGToSend to be broadcasted
	out.action = make([]DKGToSend, s.size)
<<<<<<< HEAD
	for i := index(1); int(i) <= s.size; i++ {
		shareSize := PrKeyLengthBLS_BLS12381
=======
	for i := 1; i <= s.size; i++ {
		shareSize := PrKeyLenBLS_BLS12381
>>>>>>> 781a309b
		// the leader own share
		if i-1 == s.currentIndex {
			xdata := make([]byte, shareSize)
			ZrPolynomialImage(xdata, s.a, i, &s.y[i-1])
			C.bn_read_bin((*C.bn_st)(&s.x),
				(*C.uchar)(&xdata[0]),
				PrKeyLenBLS_BLS12381,
			)
			continue
		}
		// the other node shares
		toSend := &(out.action[indexOrder(s.currentIndex, i-1)])
		toSend.broadcast = false
		toSend.dest = int(i - 1)

		data := make([]byte, shareSize+1)
		data[0] = byte(FeldmanVSSshare)
		ZrPolynomialImage(data[1:], s.a, i, &s.y[i-1])
		toSend.data = DKGmsg(data)
	}
	// prepare the DKGToSend to be broadcasted
	toBroadcast := &(out.action[s.size-1])
	toBroadcast.broadcast = true
	vectorSize := (PubKeyLenBLS_BLS12381) * (s.threshold + 1)
	data := make([]byte, vectorSize+1)
	data[0] = byte(FeldmanVSSVerifVec)
	writeVerifVector(data[1:], s.A)
	toBroadcast.data = DKGmsg(data)

	s.AReceived = true
	s.xReceived = true
	return out
}

func (s *feldmanVSSstate) receiveShare(origin index, data []byte) (DKGresult, error) {
	// only accept private shares from the leader.
	if origin != s.leaderIndex {
		return invalid, nil
	}

	if s.xReceived {
		return invalid, nil
	}
	if (len(data)) != PrKeyLenBLS_BLS12381 {
		return invalid, nil
	}
	// temporary log
	log.Debugf("%d Receiving a share from %d\n", s.currentIndex, origin)
	log.Debugf("the share is %d\n", data)

	// read the node private share
	C.bn_read_bin((*C.bn_st)(&s.x),
		(*C.uchar)(&data[0]),
		PrKeyLenBLS_BLS12381,
	)

	s.xReceived = true
	if s.AReceived {
		return s.verifyShare(), nil
	}
	return valid, nil
}

func (s *feldmanVSSstate) receiveVerifVector(origin index, data []byte) (DKGresult, error) {
	// only accept the verification vector from the leader.
	if origin != s.leaderIndex {
		return invalid, nil
	}
	if s.AReceived {
		return invalid, nil
	}
	if (PubKeyLenBLS_BLS12381)*(s.threshold+1) != len(data) {
		return invalid, nil
	}

	// temporary log
	log.Debugf("%d Receiving vector from %d\n", s.currentIndex, origin)
	log.Debugf("the vector is %d\n", data)
	// read the verification vector
	s.A = make([]pointG2, s.threshold+1)
	readVerifVector(s.A, data)

	s.y = make([]pointG2, s.size)
	s.computePublicKeys()

	s.AReceived = true
	if s.xReceived {
		return s.verifyShare(), nil
	}
	return valid, nil
}

// ZrPolynomialImage computes P(x) = a_0 + a_1*x + .. + a_n*x^n (mod r) in Z/Zr
// r being the order of G1
// P(x) is written in dest, while g2^P(x) is written in y
// x being a small integer
func ZrPolynomialImage(dest []byte, a []scalar, x index, y *pointG2) {
	C.Zr_polynomialImage((*C.uchar)(&dest[0]),
		(*C.ep2_st)(y),
		(*C.bn_st)(&a[0]), (C.int)(len(a)),
		(C.uint8_t)(x),
	)
}

// writeVerifVector exports A vector into a slice of bytes
// assuming the slice length matches the vector length
func writeVerifVector(dest []byte, A []pointG2) {
	C.ep2_vector_write_bin((*C.uchar)(&dest[0]),
		(*C.ep2_st)(&A[0]),
		(C.int)(len(A)),
	)
}

// readVerifVector imports A vector from a slice of bytes,
// assuming the slice length matches the vector length
func readVerifVector(A []pointG2, src []byte) {
	C.ep2_vector_read_bin((*C.ep2_st)(&A[0]),
		(*C.uchar)(&src[0]),
		(C.int)(len(A)),
	)
}

func (s *feldmanVSSstate) verifyShare() DKGresult {
	// check y[current] == x.G2
	if C.verifyshare((*C.bn_st)(&s.x),
		(*C.ep2_st)(&s.y[s.currentIndex])) == 1 {
		return valid
	}
	return invalid
}

// computePublicKeys computes the nodes public keys from the verification vector
// y[i] = Q(i+1) for all nodes i, with:
//  Q(x) = A_0 + A_1*x + ... +  A_n*x^n  in G2
func (s *feldmanVSSstate) computePublicKeys() {
	C.G2_polynomialImages(
		(*C.ep2_st)(&s.y[0]), (C.int)(len(s.y)),
		(*C.ep2_st)(&s.A[0]), (C.int)(len(s.A)),
	)
}<|MERGE_RESOLUTION|>--- conflicted
+++ resolved
@@ -30,13 +30,7 @@
 	// s.size-1 DKGToSend to be sent to the other nodes
 	// One DKGToSend to be broadcasted
 	out.action = make([]DKGToSend, s.size)
-<<<<<<< HEAD
 	for i := index(1); int(i) <= s.size; i++ {
-		shareSize := PrKeyLengthBLS_BLS12381
-=======
-	for i := 1; i <= s.size; i++ {
-		shareSize := PrKeyLenBLS_BLS12381
->>>>>>> 781a309b
 		// the leader own share
 		if i-1 == s.currentIndex {
 			xdata := make([]byte, shareSize)
@@ -60,7 +54,7 @@
 	// prepare the DKGToSend to be broadcasted
 	toBroadcast := &(out.action[s.size-1])
 	toBroadcast.broadcast = true
-	vectorSize := (PubKeyLenBLS_BLS12381) * (s.threshold + 1)
+	vectorSize := verifVectorSize * (s.threshold + 1)
 	data := make([]byte, vectorSize+1)
 	data[0] = byte(FeldmanVSSVerifVec)
 	writeVerifVector(data[1:], s.A)
@@ -71,17 +65,18 @@
 	return out
 }
 
-func (s *feldmanVSSstate) receiveShare(origin index, data []byte) (DKGresult, error) {
+func (s *feldmanVSSstate) receiveShare(origin index, data []byte) DKGresult {
 	// only accept private shares from the leader.
 	if origin != s.leaderIndex {
-		return invalid, nil
+		return invalid
 	}
 
 	if s.xReceived {
-		return invalid, nil
+		return invalid
 	}
-	if (len(data)) != PrKeyLenBLS_BLS12381 {
-		return invalid, nil
+
+	if (len(data)) != shareSize {
+		return invalid
 	}
 	// temporary log
 	log.Debugf("%d Receiving a share from %d\n", s.currentIndex, origin)
@@ -95,21 +90,21 @@
 
 	s.xReceived = true
 	if s.AReceived {
-		return s.verifyShare(), nil
+		return s.verifyShare()
 	}
-	return valid, nil
+	return valid
 }
 
-func (s *feldmanVSSstate) receiveVerifVector(origin index, data []byte) (DKGresult, error) {
+func (s *feldmanVSSstate) receiveVerifVector(origin index, data []byte) DKGresult {
 	// only accept the verification vector from the leader.
 	if origin != s.leaderIndex {
-		return invalid, nil
+		return invalid
 	}
 	if s.AReceived {
-		return invalid, nil
+		return invalid
 	}
-	if (PubKeyLenBLS_BLS12381)*(s.threshold+1) != len(data) {
-		return invalid, nil
+	if verifVectorSize*(s.threshold+1) != len(data) {
+		return invalid
 	}
 
 	// temporary log
@@ -124,9 +119,9 @@
 
 	s.AReceived = true
 	if s.xReceived {
-		return s.verifyShare(), nil
+		return s.verifyShare()
 	}
-	return valid, nil
+	return valid
 }
 
 // ZrPolynomialImage computes P(x) = a_0 + a_1*x + .. + a_n*x^n (mod r) in Z/Zr
