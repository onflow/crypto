--- conflicted
+++ resolved
@@ -31,16 +31,11 @@
 // centralized test of the stateful threshold signature using the threshold key generation.
 func testCentralizedStatefulAPI(t *testing.T) {
 	rand := getPRG(t)
-	seed := make([]byte, SeedMinLenDKG)
+	seed := make([]byte, KeyGenSeedMinLen)
 	_, err := rand.Read(seed)
 	n := 10
 	for threshold := MinimumThreshold; threshold < n; threshold++ {
 		// generate threshold keys
-<<<<<<< HEAD
-		seed := make([]byte, KeyGenSeedMinLen)
-		_, err := mrand.Read(seed)
-=======
->>>>>>> 58e73b83
 		require.NoError(t, err)
 		skShares, pkShares, pkGroup, err := BLSThresholdKeyGen(n, threshold, seed)
 		require.NoError(t, err)
@@ -549,22 +544,14 @@
 
 // Centralized test of threshold signature protocol using the threshold key generation.
 func testCentralizedStatelessAPI(t *testing.T) {
-	rand := getPRG(t)
-	seed := make([]byte, SeedMinLenDKG)
-	_, err := rand.Read(seed)
-	require.NoError(t, err)
+
+	seed := make([]byte, KeyGenSeedMinLen)
 	n := 10
 	for threshold := MinimumThreshold; threshold < n; threshold++ {
 		// generate threshold keys
-<<<<<<< HEAD
-		r := time.Now().UnixNano()
-		mrand.Seed(r)
-		t.Log(r)
-		seed := make([]byte, KeyGenSeedMinLen)
-		_, err := mrand.Read(seed)
-		require.NoError(t, err)
-=======
->>>>>>> 58e73b83
+		rand := getPRG(t)
+		_, err := rand.Read(seed)
+		require.NoError(t, err)
 		skShares, pkShares, pkGroup, err := BLSThresholdKeyGen(n, threshold, seed)
 		require.NoError(t, err)
 		// signature hasher
@@ -622,14 +609,9 @@
 
 func BenchmarkSimpleKeyGen(b *testing.B) {
 	n := 60
-<<<<<<< HEAD
 	seed := make([]byte, KeyGenSeedMinLen)
-	_, _ = rand.Read(seed)
-=======
-	seed := make([]byte, SeedMinLenDKG)
 	_, err := crand.Read(seed)
 	require.NoError(b, err)
->>>>>>> 58e73b83
 	b.ResetTimer()
 	for i := 0; i < b.N; i++ {
 		_, _, _, _ = BLSThresholdKeyGen(n, optimalThreshold(n), seed)
@@ -639,13 +621,8 @@
 
 func BenchmarkSignatureReconstruction(b *testing.B) {
 	n := 60
-<<<<<<< HEAD
 	seed := make([]byte, KeyGenSeedMinLen)
-	_, _ = rand.Read(seed)
-=======
-	seed := make([]byte, SeedMinLenDKG)
 	_, _ = crand.Read(seed)
->>>>>>> 58e73b83
 	threshold := 40
 	// generate threshold keys
 	skShares, _, _, err := BLSThresholdKeyGen(n, threshold, seed)
